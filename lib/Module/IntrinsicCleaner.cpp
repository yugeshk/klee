--- conflicted
+++ resolved
@@ -239,11 +239,7 @@
         assert(dst && "Failed to get first argument");
         Value *src = ii->getArgOperand(1);
         assert(src && "Failed to get second argument");
-<<<<<<< HEAD
-        LLVM_TYPE_Q VectorType* vecType = cast<VectorType>(src->getType());
-=======
         VectorType* vecType = cast<VectorType>(src->getType());
->>>>>>> 68fbe775
         PointerType *vecPointerType = PointerType::get(vecType, 0);
         CastInst* cast = new BitCastInst(dst, vecPointerType, "", ii);
         new StoreInst(src, cast, false, ii);
@@ -251,8 +247,6 @@
         dirty = true;
         break;
       }
-<<<<<<< HEAD
-=======
 
       // The following instructions are all replaced by an "unreachable" since we don't actually use them...
 
@@ -309,7 +303,6 @@
         break;
       }
 
->>>>>>> 68fbe775
       // consistency fences, just ignore them
       case Intrinsic::x86_sse_sfence:
       case Intrinsic::x86_sse2_lfence:
