--- conflicted
+++ resolved
@@ -22,15 +22,11 @@
 #include "klee/Internal/Support/ModuleUtil.h"
 #include "klee/Interpreter.h"
 #include "klee/OptionCategories.h"
-
-<<<<<<< HEAD
+#include "klee/ExecutionState.h"
+
 #if LLVM_VERSION_CODE >= LLVM_VERSION(4, 0)
 #include "llvm/Bitcode/BitcodeWriter.h"
 #else
-=======
-#include "klee/ExecutionState.h"
-
->>>>>>> 34ddddd4
 #include "llvm/Bitcode/ReaderWriter.h"
 #endif
 #include "llvm/IR/DataLayout.h"
@@ -452,24 +448,15 @@
     numArgs(function->arg_size()),
     numInstructions(0),
     trackCoverage(true) {
-<<<<<<< HEAD
+
+  // Build loop info, for loop-invariant deduction.
+  llvm::DominatorTreeBase<llvm::BasicBlock> dt(false);
+  dt.recalculate(*function);
+  loopInfo.Analyze(dt);
   // Assign unique instruction IDs to each basic block
   for (auto &BasicBlock : *function) {
     basicBlockEntry[&BasicBlock] = numInstructions;
     numInstructions += BasicBlock.size();
-=======
-
-  // Build loop info, for loop-invariant deduction.
-  llvm::DominatorTreeBase<llvm::BasicBlock> dt(false);
-  dt.recalculate(*function);
-  loopInfo.Analyze(dt);
-
-  for (llvm::Function::iterator bbit = function->begin(), 
-         bbie = function->end(); bbit != bbie; ++bbit) {
-    BasicBlock *bb = &*bbit;
-    basicBlockEntry[bb] = numInstructions;
-    numInstructions += bb->size();
->>>>>>> 34ddddd4
   }
 
   instructions = new KInstruction*[numInstructions];
