--- conflicted
+++ resolved
@@ -7,47 +7,30 @@
 //
 //===----------------------------------------------------------------------===//
 
-<<<<<<< HEAD
 #include "Memory.h"
-
 #include "klee/ExecutionState.h"
-
-#include "klee/Expr.h"
-=======
 #include <fstream>
 #include <iostream>
 #include <ostream>
 #include <stdio.h>
-
-#include "klee/ExecutionState.h"
-
 #include "TimingSolver.h"
->>>>>>> 34ddddd4
 #include "klee/Internal/Module/Cell.h"
 #include "klee/Internal/Module/InstructionInfoTable.h"
-#include "klee/Internal/Module/KInstruction.h"
 #include "klee/Internal/Module/KModule.h"
-<<<<<<< HEAD
 #include "klee/OptionCategories.h"
 
-=======
 #include "klee/Internal/Support/ErrorHandling.h"
 #include "klee/LoopAnalysis.h"
 
 #include "klee/Expr.h"
 #include "klee/ExprBuilder.h"
 
-#include "Memory.h"
 #include "llvm/DebugInfo.h"
->>>>>>> 34ddddd4
 #include "llvm/IR/Function.h"
 #include "llvm/Support/CommandLine.h"
 #include "llvm/Support/raw_ostream.h"
 
-<<<<<<< HEAD
-=======
 #include <algorithm>
->>>>>>> 34ddddd4
 #include <cassert>
 #include <iomanip>
 #include <map>
@@ -61,14 +44,7 @@
 using namespace klee;
 
 namespace {
-<<<<<<< HEAD
-cl::opt<bool> DebugLogStateMerge(
-    "debug-log-state-merge", cl::init(false),
-    cl::desc("Debug information for underlying state merging (default=false)"),
-    cl::cat(MergeCat));
-=======
 cl::opt<bool> DebugLogStateMerge("debug-log-state-merge");
->>>>>>> 34ddddd4
 }
 
 /***/
@@ -98,7 +74,6 @@
 
       executionStateForLoopInProcess(0),
 
-<<<<<<< HEAD
     weight(1),
     depth(0),
 
@@ -106,25 +81,15 @@
     coveredNew(false),
     forkDisabled(false),
     ptreeNode(0),
-    steppedInstructions(0){
+    steppedInstructions(0)
+    relevantSymbols(), doTrace(true), condoneUndeclaredHavocs(false){
   pushFrame(0, kf);
 }
 
 ExecutionState::ExecutionState(const std::vector<ref<Expr> > &assumptions)
-    : constraints(assumptions), ptreeNode(0) {}
-=======
-      queryCost(0.), weight(1), depth(0),
-
-      instsSinceCovNew(0), coveredNew(false), forkDisabled(false), ptreeNode(0),
-      relevantSymbols(), doTrace(true), condoneUndeclaredHavocs(false) {
-  pushFrame(0, kf);
-}
-
-ExecutionState::ExecutionState(const std::vector<ref<Expr>> &assumptions)
-    : executionStateForLoopInProcess(0), constraints(assumptions),
-      queryCost(0.), ptreeNode(0), relevantSymbols(), doTrace(true),
+    : constraints(assumptions), executionStateForLoopInProcess(0),
+     ptreeNode(0), relevantSymbols(), doTrace(true),
       condoneUndeclaredHavocs(false) {}
->>>>>>> 34ddddd4
 
 ExecutionState::~ExecutionState() {
   for (unsigned int i = 0; i < symbolics.size(); i++) {
@@ -135,17 +100,12 @@
       delete mo;
   }
 
-<<<<<<< HEAD
   for (auto cur_mergehandler: openMergeStack){
     cur_mergehandler->removeOpenState(this);
   }
 
-
-  while (!stack.empty()) popFrame();
-=======
   for (auto it = havocs.begin(); it != havocs.end(); ++it) {
     const MemoryObject *mo = it->first;
-    assert(mo->refCount > 0);
     mo->refCount--;
     if (mo->refCount == 0)
       delete mo;
@@ -154,7 +114,6 @@
 
   while (!stack.empty())
     popFrame();
->>>>>>> 34ddddd4
 }
 
 ExecutionState::ExecutionState(const ExecutionState &state)
@@ -171,7 +130,6 @@
 
       pathOS(state.pathOS), symPathOS(state.symPathOS),
 
-<<<<<<< HEAD
     instsSinceCovNew(state.instsSinceCovNew),
     coveredNew(state.coveredNew),
     forkDisabled(state.forkDisabled),
@@ -181,28 +139,21 @@
     arrayNames(state.arrayNames),
     openMergeStack(state.openMergeStack),
     steppedInstructions(state.steppedInstructions)
+    havocs(state.havocs), havocNames(state.havocNames),
+    callPath(state.callPath),
+    relevantSymbols(state.relevantSymbols), doTrace(state.doTrace),
+    condoneUndeclaredHavocs(state.condoneUndeclaredHavocs),
 {
   for (unsigned int i=0; i<symbolics.size(); i++)
     symbolics[i].first->refCount++;
 
   for (auto cur_mergehandler: openMergeStack)
     cur_mergehandler->addOpenState(this);
-=======
-      instsSinceCovNew(state.instsSinceCovNew), coveredNew(state.coveredNew),
-      forkDisabled(state.forkDisabled), coveredLines(state.coveredLines),
-      ptreeNode(state.ptreeNode), symbolics(state.symbolics),
-      havocs(state.havocs), havocNames(state.havocNames),
-      arrayNames(state.arrayNames), callPath(state.callPath),
-      relevantSymbols(state.relevantSymbols), doTrace(state.doTrace),
-      condoneUndeclaredHavocs(state.condoneUndeclaredHavocs),
-      openMergeStack(state.openMergeStack) {
-  for (unsigned int i = 0; i < symbolics.size(); i++)
-    symbolics[i].first->refCount++;
 
   for (auto it = havocs.begin(); it != havocs.end(); ++it) {
     it->first->refCount++;
   }
-  if (loopInProcess.isNull()) {
+  if (!loopInProcess.isNull()) {
     LOG_LA("Cloning ES " << (void *)this << " from " << (void *)&state);
   }
 }
@@ -213,10 +164,8 @@
   havocs[mo].havoced = false;
   havocs[mo].mask = BitArray();
   mo->refCount++;
->>>>>>> 34ddddd4
-}
-
-ExecutionState *ExecutionState::branch() {
+}
+
   depth++;
 
   ExecutionState *falseState = new ExecutionState(*this);
