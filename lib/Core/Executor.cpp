//===-- Executor.cpp ------------------------------------------------------===//
//
//                     The KLEE Symbolic Virtual Machine
//
// This file is distributed under the University of Illinois Open Source
// License. See LICENSE.TXT for details.
//
//===----------------------------------------------------------------------===//

#include "Executor.h"

#include "../Expr/ArrayExprOptimizer.h"
#include "Context.h"
#include "CoreStats.h"
#include "ExecutorTimerInfo.h"
#include "ExternalDispatcher.h"
#include "ImpliedValue.h"
#include "Memory.h"
#include "MemoryManager.h"
#include "PTree.h"
#include "Searcher.h"
#include "SeedInfo.h"
#include "SpecialFunctionHandler.h"
#include "StatsTracker.h"
#include "TimingSolver.h"
#include "UserSearcher.h"

#include "klee/Common.h"
#include "klee/Config/Version.h"
#include "klee/ExecutionState.h"
#include "klee/Expr.h"
#include "klee/Internal/ADT/KTest.h"
#include "klee/Internal/ADT/RNG.h"
#include "klee/Internal/Module/Cell.h"
#include "klee/Internal/Module/InstructionInfoTable.h"
#include "klee/Internal/Module/KInstruction.h"
#include "klee/Internal/Module/KModule.h"
#include "klee/Internal/Support/ErrorHandling.h"
#include "klee/Internal/Support/FileHandling.h"
#include "klee/Internal/Support/FloatEvaluation.h"
#include "klee/Internal/Support/ModuleUtil.h"
#include "klee/Internal/System/MemoryUsage.h"
#include "klee/Internal/System/Time.h"
#include "klee/Interpreter.h"
#include "klee/OptionCategories.h"
#include "klee/SolverCmdLine.h"
#include "klee/SolverStats.h"
#include "klee/TimerStatIncrementer.h"
#include "klee/util/Assignment.h"
#include "klee/util/ExprPPrinter.h"
#include "klee/util/ExprSMTLIBPrinter.h"
#include "klee/util/ExprUtil.h"
#include "klee/util/GetElementPtrTypeIterator.h"

#include "llvm/ADT/SmallPtrSet.h"
#include "llvm/ADT/StringExtras.h"
#include "llvm/IR/Attributes.h"
#include "llvm/IR/BasicBlock.h"
#include "llvm/IR/Constants.h"
#include "llvm/IR/DataLayout.h"
#include "llvm/IR/Function.h"
#include "llvm/IR/Instructions.h"
#include "llvm/IR/IntrinsicInst.h"
#include "llvm/IR/LLVMContext.h"
#include "llvm/IR/Module.h"
#include "llvm/Support/CommandLine.h"
#include "llvm/Support/ErrorHandling.h"
#include "llvm/Support/FileSystem.h"
#include "llvm/Support/Path.h"
#include "llvm/Support/Process.h"
#include "llvm/Support/raw_ostream.h"

#if LLVM_VERSION_CODE < LLVM_VERSION(3, 5)
#include "llvm/Support/CallSite.h"
#else
#include "llvm/IR/CallSite.h"
#endif

<<<<<<< HEAD
=======
#ifdef HAVE_ZLIB_H
#include "klee/Internal/Support/CompressionStream.h"
#endif

//TODO: generalize for otehr LLVM versions like the above
#include <llvm/Analysis/LoopInfo.h>
#include <llvm/Analysis/Dominators.h>


#include <cassert>
>>>>>>> 34ddddd4
#include <algorithm>
#include <cassert>
#include <cerrno>
#include <cxxabi.h>
#include <fstream>
#include <iomanip>
#include <iosfwd>
#include <sstream>
#include <string>
#include <sys/mman.h>
#include <vector>

using namespace llvm;
using namespace klee;

namespace klee {
cl::OptionCategory DebugCat("Debugging options",
                            "These are debugging options.");

cl::OptionCategory ExtCallsCat("External call policy options",
                               "These options impact external calls.");

cl::OptionCategory SeedingCat(
    "Seeding options",
    "These options are related to the use of seeds to start exploration.");

cl::OptionCategory
    TerminationCat("State and overall termination options",
                   "These options control termination of the overall KLEE "
                   "execution and of individual states.");

cl::OptionCategory TestGenCat("Test generation options",
                              "These options impact test generation.");
} // namespace klee

namespace {

/*** Test generation options ***/

cl::opt<bool> DumpStatesOnHalt(
    "dump-states-on-halt",
    cl::init(true),
    cl::desc("Dump test cases for all active states on exit (default=true)"),
    cl::cat(TestGenCat));

cl::opt<bool> OnlyOutputStatesCoveringNew(
    "only-output-states-covering-new",
    cl::init(false),
    cl::desc("Only output test cases covering new code (default=false)"),
    cl::cat(TestGenCat));

cl::opt<bool> EmitAllErrors(
    "emit-all-errors", cl::init(false),
    cl::desc("Generate tests cases for all errors "
             "(default=false, i.e. one per (error,instruction) pair)"),
    cl::cat(TestGenCat));


/* Constraint solving options */

cl::opt<unsigned> MaxSymArraySize(
    "max-sym-array-size",
    cl::desc(
        "If a symbolic array exceeds this size (in bytes), symbolic addresses "
        "into this array are concretized.  Set to 0 to disable (default=0)"),
    cl::init(0),
    cl::cat(SolvingCat));

cl::opt<bool>
    SimplifySymIndices("simplify-sym-indices",
                       cl::init(false),
                       cl::desc("Simplify symbolic accesses using equalities "
                                "from other constraints (default=false)"),
                       cl::cat(SolvingCat));

cl::opt<bool>
    EqualitySubstitution("equality-substitution", cl::init(true),
                         cl::desc("Simplify equality expressions before "
                                  "querying the solver (default=true)"),
                         cl::cat(SolvingCat));


/*** External call policy options ***/

enum class ExternalCallPolicy {
  None,     // No external calls allowed
  Concrete, // Only external calls with concrete arguments allowed
  All,      // All external calls allowed
};

cl::opt<ExternalCallPolicy> ExternalCalls(
    "external-calls",
    cl::desc("Specify the external call policy"),
    cl::values(
        clEnumValN(
            ExternalCallPolicy::None, "none",
            "No external function calls are allowed.  Note that KLEE always "
            "allows some external calls with concrete arguments to go through "
            "(in particular printf and puts), regardless of this option."),
        clEnumValN(ExternalCallPolicy::Concrete, "concrete",
                   "Only external function calls with concrete arguments are "
                   "allowed (default)"),
        clEnumValN(ExternalCallPolicy::All, "all",
                   "All external function calls are allowed.  This concretizes "
                   "any symbolic arguments in calls to external functions.")
            KLEE_LLVM_CL_VAL_END),
    cl::init(ExternalCallPolicy::Concrete),
    cl::cat(ExtCallsCat));

cl::opt<bool> SuppressExternalWarnings(
    "suppress-external-warnings",
    cl::init(false),
    cl::desc("Supress warnings about calling external functions."),
    cl::cat(ExtCallsCat));

cl::opt<bool> AllExternalWarnings(
    "all-external-warnings",
    cl::init(false),
    cl::desc("Issue a warning everytime an external call is made, "
             "as opposed to once per function (default=false)"),
    cl::cat(ExtCallsCat));


/*** Seeding options ***/

cl::opt<bool> AlwaysOutputSeeds(
    "always-output-seeds",
    cl::init(true),
    cl::desc(
        "Dump test cases even if they are driven by seeds only (default=true)"),
    cl::cat(SeedingCat));

cl::opt<bool> OnlyReplaySeeds(
    "only-replay-seeds",
    cl::init(false),
    cl::desc("Discard states that do not have a seed (default=false)."),
    cl::cat(SeedingCat));

cl::opt<bool> OnlySeed("only-seed",
                       cl::init(false),
                       cl::desc("Stop execution after seeding is done without "
                                "doing regular search (default=false)."),
                       cl::cat(SeedingCat));

cl::opt<bool>
    AllowSeedExtension("allow-seed-extension",
                       cl::init(false),
                       cl::desc("Allow extra (unbound) values to become "
                                "symbolic during seeding (default=false)."),
                       cl::cat(SeedingCat));

cl::opt<bool> ZeroSeedExtension(
    "zero-seed-extension",
    cl::init(false),
    cl::desc(
        "Use zero-filled objects if matching seed not found (default=false)"),
    cl::cat(SeedingCat));

cl::opt<bool> AllowSeedTruncation(
    "allow-seed-truncation",
    cl::init(false),
    cl::desc("Allow smaller buffers than in seeds (default=false)."),
    cl::cat(SeedingCat));

cl::opt<bool> NamedSeedMatching(
    "named-seed-matching",
    cl::init(false),
    cl::desc("Use names to match symbolic objects to inputs (default=false)."),
    cl::cat(SeedingCat));

cl::opt<std::string>
    SeedTime("seed-time",
             cl::desc("Amount of time to dedicate to seeds, before normal "
                      "search (default=0s (off))"),
             cl::cat(SeedingCat));


/*** Termination criteria options ***/

cl::list<Executor::TerminateReason> ExitOnErrorType(
    "exit-on-error-type",
    cl::desc(
        "Stop execution after reaching a specified condition (default=false)"),
    cl::values(
        clEnumValN(Executor::Abort, "Abort", "The program crashed"),
        clEnumValN(Executor::Assert, "Assert", "An assertion was hit"),
        clEnumValN(Executor::BadVectorAccess, "BadVectorAccess",
                   "Vector accessed out of bounds"),
        clEnumValN(Executor::Exec, "Exec",
                   "Trying to execute an unexpected instruction"),
        clEnumValN(Executor::External, "External",
                   "External objects referenced"),
        clEnumValN(Executor::Free, "Free", "Freeing invalid memory"),
        clEnumValN(Executor::Model, "Model", "Memory model limit hit"),
        clEnumValN(Executor::Overflow, "Overflow", "An overflow occurred"),
        clEnumValN(Executor::Ptr, "Ptr", "Pointer error"),
        clEnumValN(Executor::ReadOnly, "ReadOnly", "Write to read-only memory"),
        clEnumValN(Executor::ReportError, "ReportError",
                   "klee_report_error called"),
        clEnumValN(Executor::User, "User", "Wrong klee_* functions invocation"),
        clEnumValN(Executor::Unhandled, "Unhandled",
                   "Unhandled instruction hit") KLEE_LLVM_CL_VAL_END),
    cl::ZeroOrMore,
    cl::cat(TerminationCat));

cl::opt<unsigned long long> MaxInstructions(
    "max-instructions",
    cl::desc("Stop execution after this many instructions.  Set to 0 to disable (default=0)"),
    cl::init(0),
    cl::cat(TerminationCat));

cl::opt<unsigned>
    MaxForks("max-forks",
             cl::desc("Only fork this many times.  Set to -1 to disable (default=-1)"),
             cl::init(~0u),
             cl::cat(TerminationCat));

cl::opt<unsigned> MaxDepth(
    "max-depth",
    cl::desc("Only allow this many symbolic branches.  Set to 0 to disable (default=0)"),
    cl::init(0),
    cl::cat(TerminationCat));

cl::opt<unsigned> MaxMemory("max-memory",
                            cl::desc("Refuse to fork when above this amount of "
                                     "memory (in MB) (default=2000)"),
                            cl::init(2000),
                            cl::cat(TerminationCat));

cl::opt<bool> MaxMemoryInhibit(
    "max-memory-inhibit",
    cl::desc(
        "Inhibit forking at memory cap (vs. random terminate) (default=true)"),
    cl::init(true),
    cl::cat(TerminationCat));

cl::opt<unsigned> RuntimeMaxStackFrames(
    "max-stack-frames",
    cl::desc("Terminate a state after this many stack frames.  Set to 0 to "
             "disable (default=8192)"),
    cl::init(8192),
    cl::cat(TerminationCat));

cl::opt<std::string> MaxInstructionTime(
    "max-instruction-time",
    cl::desc("Allow a single instruction to take only this much time.  Enables "
             "--use-forked-solver.  Set to 0s to disable (default=0s)"),
    cl::cat(TerminationCat));

cl::opt<double> MaxStaticForkPct(
    "max-static-fork-pct", cl::init(1.),
    cl::desc("Maximum percentage spent by an instruction forking out of the "
             "forking of all instructions (default=1.0 (always))"),
    cl::cat(TerminationCat));

cl::opt<double> MaxStaticSolvePct(
    "max-static-solve-pct", cl::init(1.),
    cl::desc("Maximum percentage of solving time that can be spent by a single "
             "instruction over total solving time for all instructions "
             "(default=1.0 (always))"),
    cl::cat(TerminationCat));

cl::opt<double> MaxStaticCPForkPct(
    "max-static-cpfork-pct", cl::init(1.),
    cl::desc("Maximum percentage spent by an instruction of a call path "
             "forking out of the forking of all instructions in the call path "
             "(default=1.0 (always))"),
    cl::cat(TerminationCat));

cl::opt<double> MaxStaticCPSolvePct(
    "max-static-cpsolve-pct", cl::init(1.),
    cl::desc("Maximum percentage of solving time that can be spent by a single "
             "instruction of a call path over total solving time for all "
             "instructions (default=1.0 (always))"),
    cl::cat(TerminationCat));


/*** Debugging options ***/

/// The different query logging solvers that can switched on/off
enum PrintDebugInstructionsType {
  STDERR_ALL, ///
  STDERR_SRC,
  STDERR_COMPACT,
  FILE_ALL,    ///
  FILE_SRC,    ///
  FILE_COMPACT ///
};

llvm::cl::bits<PrintDebugInstructionsType> DebugPrintInstructions(
    "debug-print-instructions",
    llvm::cl::desc("Log instructions during execution."),
    llvm::cl::values(
        clEnumValN(STDERR_ALL, "all:stderr",
                   "Log all instructions to stderr "
                   "in format [src, inst_id, "
                   "llvm_inst]"),
        clEnumValN(STDERR_SRC, "src:stderr",
                   "Log all instructions to stderr in format [src, inst_id]"),
        clEnumValN(STDERR_COMPACT, "compact:stderr",
                   "Log all instructions to stderr in format [inst_id]"),
        clEnumValN(FILE_ALL, "all:file",
                   "Log all instructions to file "
                   "instructions.txt in format [src, "
                   "inst_id, llvm_inst]"),
        clEnumValN(FILE_SRC, "src:file",
                   "Log all instructions to file "
                   "instructions.txt in format [src, "
                   "inst_id]"),
        clEnumValN(FILE_COMPACT, "compact:file",
                   "Log all instructions to file instructions.txt in format "
                   "[inst_id]") KLEE_LLVM_CL_VAL_END),
    llvm::cl::CommaSeparated,
    cl::cat(DebugCat));

#ifdef HAVE_ZLIB_H
cl::opt<bool> DebugCompressInstructions(
    "debug-compress-instructions", cl::init(false),
    cl::desc(
        "Compress the logged instructions in gzip format (default=false)."),
    cl::cat(DebugCat));
#endif

<<<<<<< HEAD
cl::opt<bool> DebugCheckForImpliedValues(
    "debug-check-for-implied-values", cl::init(false),
    cl::desc("Debug the implied value optimization"),
    cl::cat(DebugCat));
=======
  cl::opt<bool>
  DebugCheckForImpliedValues("debug-check-for-implied-values");

  cl::opt<bool>
  DebugReportSymbdex("debug-report-symbdex",
                     cl::desc("print stack trace for each symbolic "
                              "indexing occurence (symbdex may "
                              "considerably slow down symbolic "
                              "execution)"));

  cl::opt<bool>
  SimplifySymIndices("simplify-sym-indices",
                     cl::init(false),
		     cl::desc("Simplify symbolic accesses using equalities from other constraints (default=off)"));

  cl::opt<bool>
  EqualitySubstitution("equality-substitution",
		       cl::init(true),
		       cl::desc("Simplify equality expressions before querying the solver (default=on)."));

  cl::opt<unsigned>
  MaxSymArraySize("max-sym-array-size",
                  cl::init(0));

  cl::opt<bool>
  SuppressExternalWarnings("suppress-external-warnings",
			   cl::init(false),
			   cl::desc("Supress warnings about calling external functions."));

  cl::opt<bool>
  AllExternalWarnings("all-external-warnings",
		      cl::init(false),
		      cl::desc("Issue an warning everytime an external call is made," 
			       "as opposed to once per function (default=off)"));

  cl::opt<bool>
  OnlyOutputStatesCoveringNew("only-output-states-covering-new",
                              cl::init(false),
			      cl::desc("Only output test cases covering new code (default=off)."));

  cl::opt<bool>
  EmitAllErrors("emit-all-errors",
                cl::init(false),
                cl::desc("Generate tests cases for all errors "
                         "(default=off, i.e. one per (error,instruction) pair)"));
  
  cl::opt<bool>
  NoExternals("no-externals", 
           cl::desc("Do not allow external function calls (default=off)"));

  cl::opt<bool>
  AlwaysOutputSeeds("always-output-seeds",
		    cl::init(true));

  cl::opt<bool>
  OnlyReplaySeeds("only-replay-seeds",
		  cl::init(false),
                  cl::desc("Discard states that do not have a seed (default=off)."));
 
  cl::opt<bool>
  OnlySeed("only-seed",
	   cl::init(false),
           cl::desc("Stop execution after seeding is done without doing regular search (default=off)."));
 
  cl::opt<bool>
  AllowSeedExtension("allow-seed-extension",
		     cl::init(false),
                     cl::desc("Allow extra (unbound) values to become symbolic during seeding (default=false)."));
 
  cl::opt<bool>
  ZeroSeedExtension("zero-seed-extension",
		    cl::init(false),
		    cl::desc("(default=off)"));
 
  cl::opt<bool>
  AllowSeedTruncation("allow-seed-truncation",
		      cl::init(false),
                      cl::desc("Allow smaller buffers than in seeds (default=off)."));
 
  cl::opt<bool>
  NamedSeedMatching("named-seed-matching",
		    cl::init(false),
                    cl::desc("Use names to match symbolic objects to inputs (default=off)."));

  cl::opt<double>
  MaxStaticForkPct("max-static-fork-pct", 
		   cl::init(1.),
		   cl::desc("(default=1.0)"));

  cl::opt<double>
  MaxStaticSolvePct("max-static-solve-pct",
		    cl::init(1.),
		    cl::desc("(default=1.0)"));

  cl::opt<double>
  MaxStaticCPForkPct("max-static-cpfork-pct", 
		     cl::init(1.),
		     cl::desc("(default=1.0)"));

  cl::opt<double>
  MaxStaticCPSolvePct("max-static-cpsolve-pct",
		      cl::init(1.),
		      cl::desc("(default=1.0)"));

  cl::opt<double>
  MaxInstructionTime("max-instruction-time",
                     cl::desc("Only allow a single instruction to take this much time (default=0s (off)). Enables --use-forked-solver"),
                     cl::init(0));
  
  cl::opt<double>
  SeedTime("seed-time",
           cl::desc("Amount of time to dedicate to seeds, before normal search (default=0 (off))"),
           cl::init(0));
  
  cl::list<Executor::TerminateReason>
  ExitOnErrorType("exit-on-error-type",
		  cl::desc("Stop execution after reaching a specified condition.  (default=off)"),
		  cl::values(
		    clEnumValN(Executor::Abort, "Abort", "The program crashed"),
		    clEnumValN(Executor::Assert, "Assert", "An assertion was hit"),
		    clEnumValN(Executor::BadVectorAccess, "BadVectorAccess", "Vector accessed out of bounds"),
		    clEnumValN(Executor::Exec, "Exec", "Trying to execute an unexpected instruction"),
		    clEnumValN(Executor::External, "External", "External objects referenced"),
		    clEnumValN(Executor::Free, "Free", "Freeing invalid memory"),
		    clEnumValN(Executor::Model, "Model", "Memory model limit hit"),
		    clEnumValN(Executor::Overflow, "Overflow", "An overflow occurred"),
		    clEnumValN(Executor::Ptr, "Ptr", "Pointer error"),
		    clEnumValN(Executor::ReadOnly, "ReadOnly", "Write to read-only memory"),
		    clEnumValN(Executor::ReportError, "ReportError", "klee_report_error called"),
		    clEnumValN(Executor::User, "User", "Wrong klee_* functions invocation"),
		    clEnumValN(Executor::Inaccessible, "Inaccessible", "The memory access is forbidden for this address at this point by klee_forbid_access"),
		    clEnumValN(Executor::Unhandled, "Unhandled", "Unhandled instruction hit"),
		    clEnumValEnd),
		  cl::ZeroOrMore);

  cl::opt<unsigned long long>
  StopAfterNInstructions("stop-after-n-instructions",
                         cl::desc("Stop execution after specified number of instructions (default=0 (off))"),
                         cl::init(0));
  
  cl::opt<unsigned>
  MaxForks("max-forks",
           cl::desc("Only fork this many times (default=-1 (off))"),
           cl::init(~0u));
  
  cl::opt<unsigned>
  MaxDepth("max-depth",
           cl::desc("Only allow this many symbolic branches (default=0 (off))"),
           cl::init(0));
  
  cl::opt<unsigned>
  MaxMemory("max-memory",
            cl::desc("Refuse to fork when above this amount of memory (in MB, default=2000)"),
            cl::init(2000));

  cl::opt<bool>
  MaxMemoryInhibit("max-memory-inhibit",
            cl::desc("Inhibit forking at memory cap (vs. random terminate) (default=on)"),
            cl::init(true));
}
>>>>>>> 34ddddd4

} // namespace

namespace klee {
  RNG theRNG;
}

const char *Executor::TerminateReasonNames[] = {
  [ Abort ] = "abort",
  [ Assert ] = "assert",
  [ BadVectorAccess ] = "bad_vector_access",
  [ Exec ] = "exec",
  [ External ] = "external",
  [ Free ] = "free",
  [ Model ] = "model",
  [ Overflow ] = "overflow",
  [ Ptr ] = "ptr",
  [ ReadOnly ] = "readonly",
  [ ReportError ] = "reporterror",
  [ User ] = "user",
  [ Inaccessible ] = "inaccessible",
  [ Unhandled ] = "xxx",
};

Executor::Executor(LLVMContext &ctx, const InterpreterOptions &opts,
                   InterpreterHandler *ih)
    : Interpreter(opts), interpreterHandler(ih), searcher(0),
      externalDispatcher(new ExternalDispatcher(ctx)), statsTracker(0),
      pathWriter(0), symPathWriter(0), specialFunctionHandler(0),
      processTree(0), replayKTest(0), replayPath(0), usingSeeds(0),
      atMemoryLimit(false), inhibitForking(false), haltExecution(false),
      ivcEnabled(false), debugLogBuffer(debugBufferString) {


  const time::Span maxCoreSolverTime(MaxCoreSolverTime);
  maxInstructionTime = time::Span(MaxInstructionTime);
  coreSolverTimeout = maxCoreSolverTime && maxInstructionTime ?
                      std::min(maxCoreSolverTime, maxInstructionTime)
                    : std::max(maxCoreSolverTime, maxInstructionTime);

  if (coreSolverTimeout) UseForkedCoreSolver = true;
  Solver *coreSolver = klee::createCoreSolver(CoreSolverToUse);
  if (!coreSolver) {
    klee_error("Failed to create core solver\n");
  }

  Solver *solver = constructSolverChain(
      coreSolver,
      interpreterHandler->getOutputFilename(ALL_QUERIES_SMT2_FILE_NAME),
      interpreterHandler->getOutputFilename(SOLVER_QUERIES_SMT2_FILE_NAME),
      interpreterHandler->getOutputFilename(ALL_QUERIES_KQUERY_FILE_NAME),
      interpreterHandler->getOutputFilename(SOLVER_QUERIES_KQUERY_FILE_NAME));

  this->solver = new TimingSolver(solver, EqualitySubstitution);
  memory = new MemoryManager(&arrayCache);

  initializeSearchOptions();

  if (OnlyOutputStatesCoveringNew && !StatsTracker::useIStats())
    klee_error("To use --only-output-states-covering-new, you need to enable --output-istats.");

  if (DebugPrintInstructions.isSet(FILE_ALL) ||
      DebugPrintInstructions.isSet(FILE_COMPACT) ||
      DebugPrintInstructions.isSet(FILE_SRC)) {
    std::string debug_file_name =
        interpreterHandler->getOutputFilename("instructions.txt");
    std::string error;
#ifdef HAVE_ZLIB_H
    if (!DebugCompressInstructions) {
#endif
      debugInstFile = klee_open_output_file(debug_file_name, error);
#ifdef HAVE_ZLIB_H
    } else {
      debug_file_name.append(".gz");
      debugInstFile = klee_open_compressed_output_file(debug_file_name, error);
    }
#endif
    if (!debugInstFile) {
      klee_error("Could not open file %s : %s", debug_file_name.c_str(),
                 error.c_str());
    }
  }
}

llvm::Module *
Executor::setModule(std::vector<std::unique_ptr<llvm::Module>> &modules,
                    const ModuleOptions &opts) {
  assert(!kmodule && !modules.empty() &&
         "can only register one module"); // XXX gross

  kmodule = std::unique_ptr<KModule>(new KModule());

  // Preparing the final module happens in multiple stages

  // Link with KLEE intrinsics library before running any optimizations
  SmallString<128> LibPath(opts.LibraryDir);
  llvm::sys::path::append(LibPath, "libkleeRuntimeIntrinsic.bca");
  std::string error;
  if (!klee::loadFile(LibPath.str(), modules[0]->getContext(), modules,
                      error)) {
    klee_error("Could not load KLEE intrinsic file %s", LibPath.c_str());
  }

  // 1.) Link the modules together
  while (kmodule->link(modules, opts.EntryPoint)) {
    // 2.) Apply different instrumentation
    kmodule->instrument(opts);
  }

  // 3.) Optimise and prepare for KLEE

  // Create a list of functions that should be preserved if used
  std::vector<const char *> preservedFunctions;
  specialFunctionHandler = new SpecialFunctionHandler(*this);
  specialFunctionHandler->prepare(preservedFunctions);

  preservedFunctions.push_back(opts.EntryPoint.c_str());

  // Preserve the free-standing library calls
  preservedFunctions.push_back("memset");
  preservedFunctions.push_back("memcpy");
  preservedFunctions.push_back("memcmp");
  preservedFunctions.push_back("memmove");

  kmodule->optimiseAndPrepare(opts, preservedFunctions);
  kmodule->checkModule();

  // 4.) Manifest the module
  kmodule->manifest(interpreterHandler, StatsTracker::useStatistics());

  specialFunctionHandler->bind();

  if (StatsTracker::useStatistics() || userSearcherRequiresMD2U()) {
    statsTracker = 
      new StatsTracker(*this,
                       interpreterHandler->getOutputFilename("assembly.ll"),
                       userSearcherRequiresMD2U());
  }

<<<<<<< HEAD
  // Initialize the context.
  DataLayout *TD = kmodule->targetData.get();
  Context::initialize(TD->isLittleEndian(),
                      (Expr::Width)TD->getPointerSizeInBits());

  return kmodule->module.get();
=======
  return module;
>>>>>>> 34ddddd4
}

Executor::~Executor() {
  delete memory;
  delete externalDispatcher;
  delete processTree;
  delete specialFunctionHandler;
  delete statsTracker;
  delete solver;
  while(!timers.empty()) {
    delete timers.back();
    timers.pop_back();
  }
}

/***/

void Executor::initializeGlobalObject(ExecutionState &state, ObjectState *os,
                                      const Constant *c, 
                                      unsigned offset) {
  const auto targetData = kmodule->targetData.get();
  if (const ConstantVector *cp = dyn_cast<ConstantVector>(c)) {
    unsigned elementSize =
      targetData->getTypeStoreSize(cp->getType()->getElementType());
    for (unsigned i=0, e=cp->getNumOperands(); i != e; ++i)
      initializeGlobalObject(state, os, cp->getOperand(i), 
			     offset + i*elementSize);
  } else if (isa<ConstantAggregateZero>(c)) {
    unsigned i, size = targetData->getTypeStoreSize(c->getType());
    for (i=0; i<size; i++)
      os->write8(offset+i, (uint8_t) 0);
  } else if (const ConstantArray *ca = dyn_cast<ConstantArray>(c)) {
    unsigned elementSize =
      targetData->getTypeStoreSize(ca->getType()->getElementType());
    for (unsigned i=0, e=ca->getNumOperands(); i != e; ++i)
      initializeGlobalObject(state, os, ca->getOperand(i), 
			     offset + i*elementSize);
  } else if (const ConstantStruct *cs = dyn_cast<ConstantStruct>(c)) {
    const StructLayout *sl =
      targetData->getStructLayout(cast<StructType>(cs->getType()));
    for (unsigned i=0, e=cs->getNumOperands(); i != e; ++i)
      initializeGlobalObject(state, os, cs->getOperand(i), 
			     offset + sl->getElementOffset(i));
  } else if (const ConstantDataSequential *cds =
               dyn_cast<ConstantDataSequential>(c)) {
    unsigned elementSize =
      targetData->getTypeStoreSize(cds->getElementType());
    for (unsigned i=0, e=cds->getNumElements(); i != e; ++i)
      initializeGlobalObject(state, os, cds->getElementAsConstant(i),
                             offset + i*elementSize);
#if LLVM_VERSION_CODE >= LLVM_VERSION(3, 8)
  } else if (!isa<UndefValue>(c) && !isa<MetadataAsValue>(c)) {
#else
  } else if (!isa<UndefValue>(c)) {
#endif
    unsigned StoreBits = targetData->getTypeStoreSizeInBits(c->getType());
    ref<ConstantExpr> C = evalConstant(c);

    // Extend the constant if necessary;
    assert(StoreBits >= C->getWidth() && "Invalid store size!");
    if (StoreBits > C->getWidth())
      C = C->ZExt(StoreBits);

    os->write(offset, C);
  }
}

MemoryObject * Executor::addExternalObject(ExecutionState &state, 
                                           void *addr, unsigned size, 
                                           bool isReadOnly) {
  auto mo = memory->allocateFixed(reinterpret_cast<std::uint64_t>(addr),
                                  size, nullptr);
  ObjectState *os = bindObjectInState(state, mo, false);
  for(unsigned i = 0; i < size; i++)
    os->write8(i, ((uint8_t*)addr)[i]);
  if(isReadOnly)
    os->setReadOnly(true);  
  return mo;
}


extern void *__dso_handle __attribute__ ((__weak__));

void Executor::initializeGlobals(ExecutionState &state) {
  Module *m = kmodule->module.get();

  if (m->getModuleInlineAsm() != "")
    klee_warning("executable has module level assembly (ignoring)");
  // represent function globals using the address of the actual llvm function
  // object. given that we use malloc to allocate memory in states this also
  // ensures that we won't conflict. we don't need to allocate a memory object
  // since reading/writing via a function pointer is unsupported anyway.
  for (Module::iterator i = m->begin(), ie = m->end(); i != ie; ++i) {
    Function *f = &*i;
    ref<ConstantExpr> addr(0);

    // If the symbol has external weak linkage then it is implicitly
    // not defined in this module; if it isn't resolvable then it
    // should be null.
    if (f->hasExternalWeakLinkage() && 
        !externalDispatcher->resolveSymbol(f->getName())) {
      addr = Expr::createPointer(0);
    } else {
      addr = Expr::createPointer(reinterpret_cast<std::uint64_t>(f));
      legalFunctions.insert(reinterpret_cast<std::uint64_t>(f));
    }
    
    globalAddresses.insert(std::make_pair(f, addr));
  }

#ifndef WINDOWS
  int *errno_addr = getErrnoLocation(state);
  MemoryObject *errnoObj =
      addExternalObject(state, (void *)errno_addr, sizeof *errno_addr, false);
  // Copy values from and to program space explicitly
  errnoObj->isUserSpecified = true;
#endif

  // Disabled, we don't want to promote use of live externals.
#ifdef HAVE_CTYPE_EXTERNALS
#ifndef WINDOWS
#ifndef DARWIN
  /* from /usr/include/ctype.h:
       These point into arrays of 384, so they can be indexed by any `unsigned
       char' value [0,255]; by EOF (-1); or by any `signed char' value
       [-128,-1).  ISO C requires that the ctype functions work for `unsigned */
  const uint16_t **addr = __ctype_b_loc();
  addExternalObject(state, const_cast<uint16_t*>(*addr-128),
                    384 * sizeof **addr, true);
  addExternalObject(state, addr, sizeof(*addr), true);
    
  const int32_t **lower_addr = __ctype_tolower_loc();
  addExternalObject(state, const_cast<int32_t*>(*lower_addr-128),
                    384 * sizeof **lower_addr, true);
  addExternalObject(state, lower_addr, sizeof(*lower_addr), true);
  
  const int32_t **upper_addr = __ctype_toupper_loc();
  addExternalObject(state, const_cast<int32_t*>(*upper_addr-128),
                    384 * sizeof **upper_addr, true);
  addExternalObject(state, upper_addr, sizeof(*upper_addr), true);
#endif
#endif
#endif

  // allocate and initialize globals, done in two passes since we may
  // need address of a global in order to initialize some other one.

  // allocate memory objects for all globals
  for (Module::const_global_iterator i = m->global_begin(),
         e = m->global_end();
       i != e; ++i) {
    const GlobalVariable *v = &*i;
    size_t globalObjectAlignment = getAllocationAlignment(v);
    if (i->isDeclaration()) {
      // FIXME: We have no general way of handling unknown external
      // symbols. If we really cared about making external stuff work
      // better we could support user definition, or use the EXE style
      // hack where we check the object file information.

      Type *ty = i->getType()->getElementType();
      uint64_t size = 0;
      if (ty->isSized()) {
	size = kmodule->targetData->getTypeStoreSize(ty);
      } else {
        klee_warning("Type for %.*s is not sized", (int)i->getName().size(),
			i->getName().data());
      }

      // XXX - DWD - hardcode some things until we decide how to fix.
#ifndef WINDOWS
      if (i->getName() == "_ZTVN10__cxxabiv117__class_type_infoE") {
        size = 0x2C;
      } else if (i->getName() == "_ZTVN10__cxxabiv120__si_class_type_infoE") {
        size = 0x2C;
      } else if (i->getName() == "_ZTVN10__cxxabiv121__vmi_class_type_infoE") {
        size = 0x2C;
      }
#endif

      if (size == 0) {
        klee_warning("Unable to find size for global variable: %.*s (use will result in out of bounds access)",
			(int)i->getName().size(), i->getName().data());
      }

      MemoryObject *mo = memory->allocate(size, /*isLocal=*/false,
                                          /*isGlobal=*/true, /*allocSite=*/v,
                                          /*alignment=*/globalObjectAlignment);
      ObjectState *os = bindObjectInState(state, mo, false);
      globalObjects.insert(std::make_pair(v, mo));
      globalAddresses.insert(std::make_pair(v, mo->getBaseExpr()));

      // Program already running = object already initialized.  Read
      // concrete value and write it to our copy.
      if (size) {
        void *addr;
        if (i->getName() == "__dso_handle") {
          addr = &__dso_handle; // wtf ?
        } else {
          addr = externalDispatcher->resolveSymbol(i->getName());
        }
        if (!addr)
          klee_error("unable to load symbol(%s) while initializing globals.", 
                     i->getName().data());

        for (unsigned offset=0; offset<mo->size; offset++)
          os->write8(offset, ((unsigned char*)addr)[offset]);
      }
    } else {
      Type *ty = i->getType()->getElementType();
      uint64_t size = kmodule->targetData->getTypeStoreSize(ty);
      MemoryObject *mo = memory->allocate(size, /*isLocal=*/false,
                                          /*isGlobal=*/true, /*allocSite=*/v,
                                          /*alignment=*/globalObjectAlignment);
      if (!mo)
        llvm::report_fatal_error("out of memory");
      ObjectState *os = bindObjectInState(state, mo, false);
      globalObjects.insert(std::make_pair(v, mo));
      globalAddresses.insert(std::make_pair(v, mo->getBaseExpr()));

      if (!i->hasInitializer())
          os->initializeToRandom();
    }
  }
  
  // link aliases to their definitions (if bound)
  for (auto i = m->alias_begin(), ie = m->alias_end(); i != ie; ++i) {
    // Map the alias to its aliasee's address. This works because we have
    // addresses for everything, even undefined functions.

    // Alias may refer to other alias, not necessarily known at this point.
    // Thus, resolve to real alias directly.
    const GlobalAlias *alias = &*i;
    while (const auto *ga = dyn_cast<GlobalAlias>(alias->getAliasee())) {
      assert(ga != alias && "alias pointing to itself");
      alias = ga;
    }

    globalAddresses.insert(std::make_pair(&*i, evalConstant(alias->getAliasee())));
  }

  // once all objects are allocated, do the actual initialization
  for (Module::const_global_iterator i = m->global_begin(),
         e = m->global_end();
       i != e; ++i) {
    if (i->hasInitializer()) {
      const GlobalVariable *v = &*i;
      MemoryObject *mo = globalObjects.find(v)->second;
      const ObjectState *os = state.addressSpace.findObject(mo);
      assert(os);
      ObjectState *wos = state.addressSpace.getWriteable(mo, os);
      
      initializeGlobalObject(state, wos, i->getInitializer(), 0);
      // if(i->isConstant()) os->setReadOnly(true);
    }
  }
}

void Executor::branch(ExecutionState &state, 
                      const std::vector< ref<Expr> > &conditions,
                      std::vector<ExecutionState*> &result) {
  TimerStatIncrementer timer(stats::forkTime);
  unsigned N = conditions.size();
  assert(N);

  if (MaxForks!=~0u && stats::forks >= MaxForks) {
    unsigned next = theRNG.getInt32() % N;
    for (unsigned i=0; i<N; ++i) {
      if (i == next) {
        result.push_back(&state);
      } else {
        result.push_back(NULL);
      }
    }
  } else {
    stats::forks += N-1;

    // XXX do proper balance or keep random?
    result.push_back(&state);
    for (unsigned i=1; i<N; ++i) {
      ExecutionState *es = result[theRNG.getInt32() % i];
      ExecutionState *ns = es->branch();
      addedStates.push_back(ns);
      result.push_back(ns);
      es->ptreeNode->data = 0;
      std::pair<PTree::Node*,PTree::Node*> res = 
        processTree->split(es->ptreeNode, ns, es);
      ns->ptreeNode = res.first;
      es->ptreeNode = res.second;
    }
  }

  // If necessary redistribute seeds to match conditions, killing
  // states if necessary due to OnlyReplaySeeds (inefficient but
  // simple).
  
  std::map< ExecutionState*, std::vector<SeedInfo> >::iterator it = 
    seedMap.find(&state);
  if (it != seedMap.end()) {
    std::vector<SeedInfo> seeds = it->second;
    seedMap.erase(it);

    // Assume each seed only satisfies one condition (necessarily true
    // when conditions are mutually exclusive and their conjunction is
    // a tautology).
    for (std::vector<SeedInfo>::iterator siit = seeds.begin(), 
           siie = seeds.end(); siit != siie; ++siit) {
      unsigned i;
      for (i=0; i<N; ++i) {
        ref<ConstantExpr> res;
        bool success = 
          solver->getValue(state, siit->assignment.evaluate(conditions[i]), 
                           res);
        assert(success && "FIXME: Unhandled solver failure");
        (void) success;
        if (res->isTrue())
          break;
      }
      
      // If we didn't find a satisfying condition randomly pick one
      // (the seed will be patched).
      if (i==N)
        i = theRNG.getInt32() % N;

      // Extra check in case we're replaying seeds with a max-fork
      if (result[i])
        seedMap[result[i]].push_back(*siit);
    }

    if (OnlyReplaySeeds) {
      for (unsigned i=0; i<N; ++i) {
        if (result[i] && !seedMap.count(result[i])) {
          terminateState(*result[i]);
          result[i] = NULL;
        }
      } 
    }
  }

  for (unsigned i=0; i<N; ++i)
    if (result[i])
      addConstraint(*result[i], conditions[i]);
}

Executor::StatePair 
Executor::fork(ExecutionState &current, ref<Expr> condition, bool isInternal) {
  Solver::Validity res;
  std::map< ExecutionState*, std::vector<SeedInfo> >::iterator it = 
    seedMap.find(&current);
  bool isSeeding = it != seedMap.end();

  if (!isSeeding && !isa<ConstantExpr>(condition) && 
      (MaxStaticForkPct!=1. || MaxStaticSolvePct != 1. ||
       MaxStaticCPForkPct!=1. || MaxStaticCPSolvePct != 1.) &&
      statsTracker->elapsed() > time::seconds(60)) {
    StatisticManager &sm = *theStatisticManager;
    CallPathNode *cpn = current.stack.back().callPathNode;
    if ((MaxStaticForkPct<1. &&
         sm.getIndexedValue(stats::forks, sm.getIndex()) > 
         stats::forks*MaxStaticForkPct) ||
        (MaxStaticCPForkPct<1. &&
         cpn && (cpn->statistics.getValue(stats::forks) > 
                 stats::forks*MaxStaticCPForkPct)) ||
        (MaxStaticSolvePct<1 &&
         sm.getIndexedValue(stats::solverTime, sm.getIndex()) > 
         stats::solverTime*MaxStaticSolvePct) ||
        (MaxStaticCPForkPct<1. &&
         cpn && (cpn->statistics.getValue(stats::solverTime) > 
                 stats::solverTime*MaxStaticCPSolvePct))) {
      ref<ConstantExpr> value; 
      bool success = solver->getValue(current, condition, value);
      assert(success && "FIXME: Unhandled solver failure");
      (void) success;
      addConstraint(current, EqExpr::create(value, condition));
      condition = value;
    }
  }

  time::Span timeout = coreSolverTimeout;
  if (isSeeding)
    timeout *= static_cast<unsigned>(it->second.size());
  solver->setTimeout(timeout);
  bool success = solver->evaluate(current, condition, res);
  solver->setTimeout(time::Span());
  if (!success) {
    current.pc = current.prevPC;
    terminateStateEarly(current, "Query timed out (fork).");
    return StatePair(0, 0);
  }

  if (!isSeeding) {
    if (replayPath && !isInternal) {
      assert(replayPosition<replayPath->size() &&
             "ran out of branches in replay path mode");
      bool branch = (*replayPath)[replayPosition++];
      
      if (res==Solver::True) {
        assert(branch && "hit invalid branch in replay path mode");
      } else if (res==Solver::False) {
        assert(!branch && "hit invalid branch in replay path mode");
      } else {
        // add constraints
        if(branch) {
          res = Solver::True;
          addConstraint(current, condition);
        } else  {
          res = Solver::False;
          addConstraint(current, Expr::createIsZero(condition));
        }
      }
    } else if (res==Solver::Unknown) {
      assert(!replayKTest && "in replay mode, only one branch can be true.");
      
      if ((MaxMemoryInhibit && atMemoryLimit) || 
          current.forkDisabled ||
          inhibitForking || 
          (MaxForks!=~0u && stats::forks >= MaxForks)) {

	if (MaxMemoryInhibit && atMemoryLimit)
	  klee_warning_once(0, "skipping fork (memory cap exceeded)");
	else if (current.forkDisabled)
	  klee_warning_once(0, "skipping fork (fork disabled on current path)");
	else if (inhibitForking)
	  klee_warning_once(0, "skipping fork (fork disabled globally)");
	else 
	  klee_warning_once(0, "skipping fork (max-forks reached)");

        TimerStatIncrementer timer(stats::forkTime);
        if (theRNG.getBool()) {
          addConstraint(current, condition);
          res = Solver::True;        
        } else {
          addConstraint(current, Expr::createIsZero(condition));
          res = Solver::False;
        }
      }
    }
  }

  // Fix branch in only-replay-seed mode, if we don't have both true
  // and false seeds.
  if (isSeeding && 
      (current.forkDisabled || OnlyReplaySeeds) && 
      res == Solver::Unknown) {
    bool trueSeed=false, falseSeed=false;
    // Is seed extension still ok here?
    for (std::vector<SeedInfo>::iterator siit = it->second.begin(), 
           siie = it->second.end(); siit != siie; ++siit) {
      ref<ConstantExpr> res;
      bool success = 
        solver->getValue(current, siit->assignment.evaluate(condition), res);
      assert(success && "FIXME: Unhandled solver failure");
      (void) success;
      if (res->isTrue()) {
        trueSeed = true;
      } else {
        falseSeed = true;
      }
      if (trueSeed && falseSeed)
        break;
    }
    if (!(trueSeed && falseSeed)) {
      assert(trueSeed || falseSeed);
      
      res = trueSeed ? Solver::True : Solver::False;
      addConstraint(current, trueSeed ? condition : Expr::createIsZero(condition));
    }
  }


  // XXX - even if the constraint is provable one way or the other we
  // can probably benefit by adding this constraint and allowing it to
  // reduce the other constraints. For example, if we do a binary
  // search on a particular value, and then see a comparison against
  // the value it has been fixed at, we should take this as a nice
  // hint to just use the single constraint instead of all the binary
  // search ones. If that makes sense.
  if (res==Solver::True) {
    if (!isInternal) {
      if (pathWriter) {
        current.pathOS << "1";
      }
    }

    return StatePair(&current, 0);
  } else if (res==Solver::False) {
    if (!isInternal) {
      if (pathWriter) {
        current.pathOS << "0";
      }
    }

    return StatePair(0, &current);
  } else {
    TimerStatIncrementer timer(stats::forkTime);
    ExecutionState *falseState, *trueState = &current;

    ++stats::forks;

    falseState = trueState->branch();
    addedStates.push_back(falseState);

    if (it != seedMap.end()) {
      std::vector<SeedInfo> seeds = it->second;
      it->second.clear();
      std::vector<SeedInfo> &trueSeeds = seedMap[trueState];
      std::vector<SeedInfo> &falseSeeds = seedMap[falseState];
      for (std::vector<SeedInfo>::iterator siit = seeds.begin(), 
             siie = seeds.end(); siit != siie; ++siit) {
        ref<ConstantExpr> res;
        bool success = 
          solver->getValue(current, siit->assignment.evaluate(condition), res);
        assert(success && "FIXME: Unhandled solver failure");
        (void) success;
        if (res->isTrue()) {
          trueSeeds.push_back(*siit);
        } else {
          falseSeeds.push_back(*siit);
        }
      }
      
      bool swapInfo = false;
      if (trueSeeds.empty()) {
        if (&current == trueState) swapInfo = true;
        seedMap.erase(trueState);
      }
      if (falseSeeds.empty()) {
        if (&current == falseState) swapInfo = true;
        seedMap.erase(falseState);
      }
      if (swapInfo) {
        std::swap(trueState->coveredNew, falseState->coveredNew);
        std::swap(trueState->coveredLines, falseState->coveredLines);
      }
    }

    current.ptreeNode->data = 0;
    std::pair<PTree::Node*, PTree::Node*> res =
      processTree->split(current.ptreeNode, falseState, trueState);
    falseState->ptreeNode = res.first;
    trueState->ptreeNode = res.second;

    if (pathWriter) {
      // Need to update the pathOS.id field of falseState, otherwise the same id
      // is used for both falseState and trueState.
      falseState->pathOS = pathWriter->open(current.pathOS);
      if (!isInternal) {
        trueState->pathOS << "1";
        falseState->pathOS << "0";
      }
    }
    if (symPathWriter) {
      falseState->symPathOS = symPathWriter->open(current.symPathOS);
      if (!isInternal) {
        trueState->symPathOS << "1";
        falseState->symPathOS << "0";
      }
    }

    addConstraint(*trueState, condition);
    addConstraint(*falseState, Expr::createIsZero(condition));

    // Kinda gross, do we even really still want this option?
    if (MaxDepth && MaxDepth<=trueState->depth) {
      terminateStateEarly(*trueState, "max-depth exceeded.");
      terminateStateEarly(*falseState, "max-depth exceeded.");
      return StatePair(0, 0);
    }

    return StatePair(trueState, falseState);
  }
}

void Executor::addConstraint(ExecutionState &state, ref<Expr> condition) {
  if (ConstantExpr *CE = dyn_cast<ConstantExpr>(condition)) {
    if (!CE->isTrue())
      llvm::report_fatal_error("attempt to add invalid constraint");
    return;
  }

  // Check to see if this constraint violates seeds.
  std::map< ExecutionState*, std::vector<SeedInfo> >::iterator it = 
    seedMap.find(&state);
  if (it != seedMap.end()) {
    bool warn = false;
    for (std::vector<SeedInfo>::iterator siit = it->second.begin(), 
           siie = it->second.end(); siit != siie; ++siit) {
      bool res;
      bool success = 
        solver->mustBeFalse(state, siit->assignment.evaluate(condition), res);
      assert(success && "FIXME: Unhandled solver failure");
      (void) success;
      if (res) {
        siit->patchSeed(state, condition, solver);
        warn = true;
      }
    }
    if (warn)
      klee_warning("seeds patched for violating constraint"); 
  }

  state.addConstraint(condition);
  if (ivcEnabled)
    doImpliedValueConcretization(state, condition, 
                                 ConstantExpr::alloc(1, Expr::Bool));
}

const Cell& Executor::eval(KInstruction *ki, unsigned index, 
                           ExecutionState &state) const {
  assert(index < ki->inst->getNumOperands());
  int vnumber = ki->operands[index];

  assert(vnumber != -1 &&
         "Invalid operand to eval(), not a value or constant!");

  // Determine if this is a constant or not.
  if (vnumber < 0) {
    unsigned index = -vnumber - 2;
    return kmodule->constantTable[index];
  } else {
    unsigned index = vnumber;
    StackFrame &sf = state.stack.back();
    return sf.locals[index];
  }
}

void Executor::bindLocal(KInstruction *target, ExecutionState &state, 
                         ref<Expr> value) {
  getDestCell(state, target).value = value;
}

void Executor::bindArgument(KFunction *kf, unsigned index, 
                            ExecutionState &state, ref<Expr> value) {
  getArgumentCell(state, kf, index).value = value;
}

ref<Expr> Executor::toUnique(const ExecutionState &state, 
                             ref<Expr> &e) {
  ref<Expr> result = e;

  if (!isa<ConstantExpr>(e)) {
    ref<ConstantExpr> value;
    bool isTrue = false;
    e = optimizer.optimizeExpr(e, true);
    solver->setTimeout(coreSolverTimeout);
    if (solver->getValue(state, e, value)) {
      ref<Expr> cond = EqExpr::create(e, value);
      cond = optimizer.optimizeExpr(cond, false);
      if (solver->mustBeTrue(state, cond, isTrue) && isTrue)
        result = value;
    }
    solver->setTimeout(time::Span());
  }
  
  return result;
}


/* Concretize the given expression, and return a possible constant value. 
   'reason' is just a documentation string stating the reason for concretization. */
ref<klee::ConstantExpr> 
Executor::toConstant(ExecutionState &state, 
                     ref<Expr> e,
                     const char *reason) {
  e = state.constraints.simplifyExpr(e);
  if (ConstantExpr *CE = dyn_cast<ConstantExpr>(e))
    return CE;

  ref<ConstantExpr> value;
  bool success = solver->getValue(state, e, value);
  assert(success && "FIXME: Unhandled solver failure");
  (void) success;

  std::string str;
  llvm::raw_string_ostream os(str);
  os << "silently concretizing (reason: " << reason << ") expression " << e
     << " to value " << value << " (" << (*(state.pc)).info->file << ":"
     << (*(state.pc)).info->line << ")";

  if (AllExternalWarnings)
    klee_warning("%s", os.str().c_str());
  else
    klee_warning_once(reason, "%s", os.str().c_str());

  addConstraint(state, EqExpr::create(e, value));
    
  return value;
}

void Executor::executeGetValue(ExecutionState &state,
                               ref<Expr> e,
                               KInstruction *target) {
  e = state.constraints.simplifyExpr(e);
  std::map< ExecutionState*, std::vector<SeedInfo> >::iterator it = 
    seedMap.find(&state);
  if (it==seedMap.end() || isa<ConstantExpr>(e)) {
    ref<ConstantExpr> value;
    e = optimizer.optimizeExpr(e, true);
    bool success = solver->getValue(state, e, value);
    assert(success && "FIXME: Unhandled solver failure");
    (void) success;
    bindLocal(target, state, value);
  } else {
    std::set< ref<Expr> > values;
    for (std::vector<SeedInfo>::iterator siit = it->second.begin(), 
           siie = it->second.end(); siit != siie; ++siit) {
      ref<Expr> cond = siit->assignment.evaluate(e);
      cond = optimizer.optimizeExpr(cond, true);
      ref<ConstantExpr> value;
      bool success = solver->getValue(state, cond, value);
      assert(success && "FIXME: Unhandled solver failure");
      (void) success;
      values.insert(value);
    }
    
    std::vector< ref<Expr> > conditions;
    for (std::set< ref<Expr> >::iterator vit = values.begin(), 
           vie = values.end(); vit != vie; ++vit)
      conditions.push_back(EqExpr::create(e, *vit));

    std::vector<ExecutionState*> branches;
    branch(state, conditions, branches);
    
    std::vector<ExecutionState*>::iterator bit = branches.begin();
    for (std::set< ref<Expr> >::iterator vit = values.begin(), 
           vie = values.end(); vit != vie; ++vit) {
      ExecutionState *es = *bit;
      if (es)
        bindLocal(target, *es, *vit);
      ++bit;
    }
  }
}

void Executor::printDebugInstructions(ExecutionState &state) {
  // check do not print
  if (DebugPrintInstructions.getBits() == 0)
	  return;

  llvm::raw_ostream *stream = 0;
  if (DebugPrintInstructions.isSet(STDERR_ALL) ||
      DebugPrintInstructions.isSet(STDERR_SRC) ||
      DebugPrintInstructions.isSet(STDERR_COMPACT))
    stream = &llvm::errs();
  else
    stream = &debugLogBuffer;

  if (!DebugPrintInstructions.isSet(STDERR_COMPACT) &&
      !DebugPrintInstructions.isSet(FILE_COMPACT)) {
    (*stream) << "     " << state.pc->getSourceLocation() << ":";
  }

  (*stream) << state.pc->info->assemblyLine;

  if (DebugPrintInstructions.isSet(STDERR_ALL) ||
      DebugPrintInstructions.isSet(FILE_ALL))
    (*stream) << ":" << *(state.pc->inst);
  (*stream) << "\n";

  if (DebugPrintInstructions.isSet(FILE_ALL) ||
      DebugPrintInstructions.isSet(FILE_COMPACT) ||
      DebugPrintInstructions.isSet(FILE_SRC)) {
    debugLogBuffer.flush();
    (*debugInstFile) << debugLogBuffer.str();
    debugBufferString = "";
  }
}

void Executor::stepInstruction(ExecutionState &state) {
  printDebugInstructions(state);
  if (statsTracker)
    statsTracker->stepInstruction(state);

  ++stats::instructions;
  ++state.steppedInstructions;
  state.prevPC = state.pc;
  ++state.pc;

  if (stats::instructions == MaxInstructions)
    haltExecution = true;
}

void Executor::executeCall(ExecutionState &state, 
                           KInstruction *ki,
                           Function *f,
                           std::vector< ref<Expr> > &arguments) {
  Instruction *i = ki->inst;
  if (i && isa<DbgInfoIntrinsic>(i))
    return;
  if (f && f->isDeclaration()) {
    switch(f->getIntrinsicID()) {
    case Intrinsic::not_intrinsic:
      // state may be destroyed by this call, cannot touch
      callExternalFunction(state, ki, f, arguments);
      break;
        
      // va_arg is handled by caller and intrinsic lowering, see comment for
      // ExecutionState::varargs
    case Intrinsic::vastart:  {
      StackFrame &sf = state.stack.back();

      // varargs can be zero if no varargs were provided
      if (!sf.varargs)
        return;

      // FIXME: This is really specific to the architecture, not the pointer
      // size. This happens to work for x86-32 and x86-64, however.
      Expr::Width WordSize = Context::get().getPointerWidth();
      if (WordSize == Expr::Int32) {
        executeMemoryOperation(state, true, arguments[0], 
                               sf.varargs->getBaseExpr(), 0);
      } else {
        assert(WordSize == Expr::Int64 && "Unknown word size!");

        // x86-64 has quite complicated calling convention. However,
        // instead of implementing it, we can do a simple hack: just
        // make a function believe that all varargs are on stack.
        executeMemoryOperation(state, true, arguments[0],
                               ConstantExpr::create(48, 32), 0); // gp_offset
        executeMemoryOperation(state, true,
                               AddExpr::create(arguments[0], 
                                               ConstantExpr::create(4, 64)),
                               ConstantExpr::create(304, 32), 0); // fp_offset
        executeMemoryOperation(state, true,
                               AddExpr::create(arguments[0], 
                                               ConstantExpr::create(8, 64)),
                               sf.varargs->getBaseExpr(), 0); // overflow_arg_area
        executeMemoryOperation(state, true,
                               AddExpr::create(arguments[0], 
                                               ConstantExpr::create(16, 64)),
                               ConstantExpr::create(0, 64), 0); // reg_save_area
      }
      break;
    }
    case Intrinsic::vaend:
      // va_end is a noop for the interpreter.
      //
      // FIXME: We should validate that the target didn't do something bad
      // with va_end, however (like call it twice).
      break;
        
    case Intrinsic::vacopy:
      // va_copy should have been lowered.
      //
      // FIXME: It would be nice to check for errors in the usage of this as
      // well.
    default:
      klee_error("unknown intrinsic: %s", f->getName().data());
    }

    if (InvokeInst *ii = dyn_cast<InvokeInst>(i))
      transferToBasicBlock(ii->getNormalDest(), i->getParent(), state);
  } else {
    // Check if maximum stack size was reached.
    // We currently only count the number of stack frames
    if (RuntimeMaxStackFrames && state.stack.size() > RuntimeMaxStackFrames) {
      terminateStateEarly(state, "Maximum stack size reached.");
      klee_warning("Maximum stack size reached.");
      return;
    }

    // FIXME: I'm not really happy about this reliance on prevPC but it is ok, I
    // guess. This just done to avoid having to pass KInstIterator everywhere
    // instead of the actual instruction, since we can't make a KInstIterator
    // from just an instruction (unlike LLVM).
    KFunction *kf = kmodule->functionMap[f];

    state.pushFrame(state.prevPC, kf);
    state.pc = kf->instructions;

    if (statsTracker)
      statsTracker->framePushed(state, &state.stack[state.stack.size()-2]);

     // TODO: support "byval" parameter attribute
     // TODO: support zeroext, signext, sret attributes

    unsigned callingArgs = arguments.size();
    unsigned funcArgs = f->arg_size();
    if (!f->isVarArg()) {
      if (callingArgs > funcArgs) {
        klee_warning_once(f, "calling %s with extra arguments.", 
                          f->getName().data());
      } else if (callingArgs < funcArgs) {
        terminateStateOnError(state, "calling function with too few arguments",
                              User);
        return;
      }
    } else {
      Expr::Width WordSize = Context::get().getPointerWidth();

      if (callingArgs < funcArgs) {
        terminateStateOnError(state, "calling function with too few arguments",
                              User);
        return;
      }

      StackFrame &sf = state.stack.back();
      unsigned size = 0;
      bool requires16ByteAlignment = false;
      for (unsigned i = funcArgs; i < callingArgs; i++) {
        // FIXME: This is really specific to the architecture, not the pointer
        // size. This happens to work for x86-32 and x86-64, however.
        if (WordSize == Expr::Int32) {
          size += Expr::getMinBytesForWidth(arguments[i]->getWidth());
        } else {
          Expr::Width argWidth = arguments[i]->getWidth();
          // AMD64-ABI 3.5.7p5: Step 7. Align l->overflow_arg_area upwards to a
          // 16 byte boundary if alignment needed by type exceeds 8 byte
          // boundary.
          //
          // Alignment requirements for scalar types is the same as their size
          if (argWidth > Expr::Int64) {
#if LLVM_VERSION_CODE >= LLVM_VERSION(3, 9)
             size = llvm::alignTo(size, 16);
#else
             size = llvm::RoundUpToAlignment(size, 16);
#endif
             requires16ByteAlignment = true;
          }
#if LLVM_VERSION_CODE >= LLVM_VERSION(3, 9)
          size += llvm::alignTo(argWidth, WordSize) / 8;
#else
          size += llvm::RoundUpToAlignment(argWidth, WordSize) / 8;
#endif
        }
      }

      MemoryObject *mo = sf.varargs =
          memory->allocate(size, true, false, state.prevPC->inst,
                           (requires16ByteAlignment ? 16 : 8));
      if (!mo && size) {
        terminateStateOnExecError(state, "out of memory (varargs)");
        return;
      }

      if (mo) {
        if ((WordSize == Expr::Int64) && (mo->address & 15) &&
            requires16ByteAlignment) {
          // Both 64bit Linux/Glibc and 64bit MacOSX should align to 16 bytes.
          klee_warning_once(
              0, "While allocating varargs: malloc did not align to 16 bytes.");
        }

        ObjectState *os = bindObjectInState(state, mo, true);
        unsigned offset = 0;
        for (unsigned i = funcArgs; i < callingArgs; i++) {
          // FIXME: This is really specific to the architecture, not the pointer
          // size. This happens to work for x86-32 and x86-64, however.
          if (WordSize == Expr::Int32) {
            os->write(offset, arguments[i]);
            offset += Expr::getMinBytesForWidth(arguments[i]->getWidth());
          } else {
            assert(WordSize == Expr::Int64 && "Unknown word size!");

            Expr::Width argWidth = arguments[i]->getWidth();
            if (argWidth > Expr::Int64) {
#if LLVM_VERSION_CODE >= LLVM_VERSION(3, 9)
              offset = llvm::alignTo(offset, 16);
#else
              offset = llvm::RoundUpToAlignment(offset, 16);
#endif
            }
            os->write(offset, arguments[i]);
#if LLVM_VERSION_CODE >= LLVM_VERSION(3, 9)
            offset += llvm::alignTo(argWidth, WordSize) / 8;
#else
            offset += llvm::RoundUpToAlignment(argWidth, WordSize) / 8;
#endif
          }
        }
      }
    }

    unsigned numFormals = f->arg_size();
    for (unsigned i=0; i<numFormals; ++i) 
      bindArgument(kf, i, state, arguments[i]);
  }
}

void Executor::addState(ExecutionState *current,
                        ExecutionState *fresh) {
  current->ptreeNode->data = 0;
  std::pair<PTree::Node*, PTree::Node*> res =
    processTree->split(current->ptreeNode, current, fresh);
  current->ptreeNode = res.first;
  fresh->ptreeNode = res.second;
  addedStates.push_back(fresh);
}

void Executor::handleLoopAnalysis(BasicBlock *dst, BasicBlock *src,
                                  ExecutionState &state) {
  bool terminate = false;
  state.updateLoopAnalysisForBlockTransfer(dst, src,
                                           solver,
                                           &terminate);
  if (terminate) {
    LOG_LA("Terminating state after loop analysis update.");
    terminateState(state);
  }
}

void Executor::transferToBasicBlock(BasicBlock *dst, BasicBlock *src, 
                                    ExecutionState &state) {
  // Note that in general phi nodes can reuse phi values from the same
  // block but the incoming value is the eval() result *before* the
  // execution of any phi nodes. this is pathological and doesn't
  // really seem to occur, but just in case we run the PhiCleanerPass
  // which makes sure this cannot happen and so it is safe to just
  // eval things in order. The PhiCleanerPass also makes sure that all
  // incoming blocks have the same order for each PHINode so we only
  // have to compute the index once.
  //
  // With that done we simply set an index in the state so that PHI
  // instructions know which argument to eval, set the pc, and continue.
  
  // XXX this lookup has to go ?
  KFunction *kf = state.stack.back().kf;
  unsigned entry = kf->basicBlockEntry[dst];
  state.pc = &kf->instructions[entry];
  if (state.pc->inst->getOpcode() == Instruction::PHI) {
    PHINode *first = static_cast<PHINode*>(state.pc->inst);
    state.incomingBBIndex = first->getBasicBlockIndex(src);
  }

  handleLoopAnalysis(dst, src, state);
}

/// Compute the true target of a function call, resolving LLVM and KLEE aliases
/// and bitcasts.
Function* Executor::getTargetFunction(Value *calledVal, ExecutionState &state) {
  SmallPtrSet<const GlobalValue*, 3> Visited;

  Constant *c = dyn_cast<Constant>(calledVal);
  if (!c)
    return 0;

  while (true) {
    if (GlobalValue *gv = dyn_cast<GlobalValue>(c)) {
#if LLVM_VERSION_CODE >= LLVM_VERSION(3, 6)
      if (!Visited.insert(gv).second)
        return 0;
#else
      if (!Visited.insert(gv))
        return 0;
#endif
      std::string alias = state.getFnAlias(gv->getName());
      if (alias != "") {
        GlobalValue *old_gv = gv;
        gv = kmodule->module->getNamedValue(alias);
        if (!gv) {
          klee_error("Function %s(), alias for %s not found!\n", alias.c_str(),
                     old_gv->getName().str().c_str());
        }
      }
     
      if (Function *f = dyn_cast<Function>(gv))
        return f;
      else if (GlobalAlias *ga = dyn_cast<GlobalAlias>(gv))
        c = ga->getAliasee();
      else
        return 0;
    } else if (llvm::ConstantExpr *ce = dyn_cast<llvm::ConstantExpr>(c)) {
      if (ce->getOpcode()==Instruction::BitCast)
        c = ce->getOperand(0);
      else
        return 0;
    } else
      return 0;
  }
}

static inline const llvm::fltSemantics * fpWidthToSemantics(unsigned width) {
  switch(width) {
#if LLVM_VERSION_CODE >= LLVM_VERSION(4, 0)
  case Expr::Int32:
    return &llvm::APFloat::IEEEsingle();
  case Expr::Int64:
    return &llvm::APFloat::IEEEdouble();
  case Expr::Fl80:
    return &llvm::APFloat::x87DoubleExtended();
#else
  case Expr::Int32:
    return &llvm::APFloat::IEEEsingle;
  case Expr::Int64:
    return &llvm::APFloat::IEEEdouble;
  case Expr::Fl80:
    return &llvm::APFloat::x87DoubleExtended;
#endif
  default:
    return 0;
  }
}

void dumpFields(std::map<int, klee::FieldDescr>* fields, size_t base,
                const klee::ExecutionState& state) {
  std::map<int, klee::FieldDescr>::iterator i = fields->begin(),
    e = fields->end();
  for (; i != e; ++i) {
    int offset = i->first;
    ref<klee::ConstantExpr> addrExpr =
      klee::ConstantExpr::alloc(base + offset,
                                sizeof(size_t)*8);
    if (i->second.doTraceValueOut)
      i->second.outVal = state.readMemoryChunk(addrExpr, i->second.width,
                                               true);
    if (i->second.addr == 0)
      i->second.addr = base + offset;
    else {
      assert(i->second.addr == base + offset &&
             "field address can not change during the execution.");
    }
    dumpFields(&i->second.fields, base + offset, state);
  }
}

void klee::FillCallInfoOutput(Function* f,
                              bool isVoidReturn,
                              ref<Expr> result,
                              const ExecutionState& state,
                              const Executor& exec,
                              CallInfo* info) {
  llvm::Type *retType =
    (dyn_cast<FunctionType>(cast<PointerType>(f->getType())->
                            getElementType()))->
    getReturnType();

  assert(info->returned == false);
  if (!isVoidReturn) {
    info->ret.expr = result;
    info->ret.isPtr = retType->isPointerTy();
    if (info->ret.isPtr && info->ret.pointee.doTraceValueOut) {
      llvm::Type *elementType = (cast<PointerType>(retType))->
        getElementType();
      assert(isa<klee::ConstantExpr>(result) &&
             "No support for symbolic pointer return values.");
      ref<klee::ConstantExpr> address = cast<klee::ConstantExpr>(result);
      if (elementType->isFunctionTy()) {
        uint64_t addr = address->getZExtValue();
        info->ret.funPtr = (Function*) addr;
      } else {
        if (info->ret.pointee.width == 0) {
          info->ret.pointee.width = exec.getWidthForLLVMType(elementType);
        }
        info->ret.pointee.outVal = state.readMemoryChunk(address,
                                                         info->ret.pointee.width,
                                                         true);
        info->ret.funPtr = NULL;
        size_t base = address->getZExtValue();
        dumpFields(&info->ret.pointee.fields, base, state);
      }
    }
    if (retType->isStructTy()) {
      llvm::StructType *retS = cast<llvm::StructType>(retType);
      assert(retS->getNumElements() == 2);
      llvm::Type* ptrType = retS->getElementType(0);
      llvm::Type* sizeType = retS->getElementType(1);
      assert(ptrType->isPointerTy());
      assert(sizeType->isIntegerTy());
      assert(isa<klee::ConstantExpr>(result));
      ref<klee::ConstantExpr> rez = cast<klee::ConstantExpr>(result);
      ref<klee::ConstantExpr> rezP =
        cast<klee::ConstantExpr>(ExtractExpr::create
                                 (rez, 0, exec.getWidthForLLVMType(ptrType)));
      ref<klee::ConstantExpr> rezS =
        cast<klee::ConstantExpr>(ExtractExpr::create
                                 (rez, exec.getWidthForLLVMType(ptrType),
                                  exec.getWidthForLLVMType(sizeType)) );
      Expr::Width width = 8*rezS->getZExtValue();
      info->ret.isPtr = true;
      info->ret.pointee.outVal = state.readMemoryChunk(rezP, width, true);
      info->ret.funPtr = NULL;
      info->ret.expr = rezP;
    }
  }

  int numParams = info->args.size();
  for (int i = 0; i < numParams; ++i) {
    CallArg *arg = &info->args[i];
    if (arg->isPtr && arg->pointee.doTraceValueOut
        && arg->funPtr == NULL) {
      arg->pointee.outVal =
        state.readMemoryChunk(arg->expr,
                              arg->pointee.width,
                              true);
      size_t base = (cast<ConstantExpr>(arg->expr))->getZExtValue();
      dumpFields(&arg->pointee.fields, base, state);
    }
  }
  std::map<size_t, CallExtraPtr>::iterator i = info->extraPtrs.begin(),
    e = info->extraPtrs.end();
  for (; i != e; ++i) {
    CallExtraPtr *extraPtr = &i->second;
    size_t addr = i->first;
    extraPtr->accessibleOut &=
      state.isAccessibleAddr(ConstantExpr::alloc(addr, 8*sizeof(size_t)));
    extraPtr->pointee.outVal =
      state.constraints.simplifyExpr
      (state.readMemoryChunk(ConstantExpr::alloc(addr, 8*sizeof(size_t)),
                             extraPtr->pointee.width,
                             true));
    dumpFields(&extraPtr->pointee.fields, addr, state);
  }

  info->returned = true;

  state.recordRetConstraints(info);
}

void Executor::executeInstruction(ExecutionState &state, KInstruction *ki) {
  Instruction *i = ki->inst;
  switch (i->getOpcode()) {
    // Control flow
  case Instruction::Ret: {
    ReturnInst *ri = cast<ReturnInst>(i);
    KInstIterator kcaller = state.stack.back().caller;
    Instruction *caller = kcaller ? kcaller->inst : 0;
    bool isVoidReturn = (ri->getNumOperands() == 0);
    ref<Expr> result = ConstantExpr::alloc(0, Expr::Bool);

    if (!isVoidReturn) {
      result = eval(ki, 0, state).value;
    }

    Function* f = ri->getParent()->getParent();
    if (!state.callPath.empty() && f == state.callPath.back().f) {
      CallInfo *info = &state.callPath.back();
      FillCallInfoOutput(f, isVoidReturn, result, state, *this, info);
    }
    if (state.stack.size() <= 1) {
      assert(!caller && "caller set on initial stack frame");
      terminateStateOnExit(state);
    } else {
      state.popFrame();

      if (statsTracker)
        statsTracker->framePopped(state);

      if (InvokeInst *ii = dyn_cast<InvokeInst>(caller)) {
        transferToBasicBlock(ii->getNormalDest(), caller->getParent(), state);
      } else {
        state.pc = kcaller;
        ++state.pc;
      }

      if (!isVoidReturn) {
        Type *t = caller->getType();
        if (t != Type::getVoidTy(i->getContext())) {
          // may need to do coercion due to bitcasts
          Expr::Width from = result->getWidth();
          Expr::Width to = getWidthForLLVMType(t);
            
          if (from != to) {
            bool isSExt = true;
            if (isa<InvokeInst>(caller) || isa<CallInst>(caller)) {
              CallSite cs = (isa<InvokeInst>(caller) ? CallSite(cast<InvokeInst>(caller)) : 
                             CallSite(cast<CallInst>(caller)));

              // XXX need to check other param attrs ?
              isSExt = cs.paramHasAttr(0, llvm::Attribute::SExt);
            }

<<<<<<< HEAD
            // XXX need to check other param attrs ?
#if LLVM_VERSION_CODE >= LLVM_VERSION(5, 0)
            bool isSExt = cs.hasRetAttr(llvm::Attribute::SExt);
#else
            bool isSExt = cs.paramHasAttr(0, llvm::Attribute::SExt);
#endif
=======
>>>>>>> 34ddddd4
            if (isSExt) {
              result = SExtExpr::create(result, to);
            } else {
              result = ZExtExpr::create(result, to);
            }
          }

          bindLocal(kcaller, state, result);
        }
      } else {
        // We check that the return value has no users instead of
        // checking the type, since C defaults to returning int for
        // undeclared functions.
        if (!caller->use_empty()) {
          terminateStateOnExecError(state, "return void when caller expected a result");
        }
      }
    }      
    break;
  }
  case Instruction::Br: {
    BranchInst *bi = cast<BranchInst>(i);
    if (bi->isUnconditional()) {
      transferToBasicBlock(bi->getSuccessor(0), bi->getParent(), state);
    } else {
      // FIXME: Find a way that we don't have this hidden dependency.
      assert(bi->getCondition() == bi->getOperand(0) &&
             "Wrong operand index!");
      ref<Expr> cond = eval(ki, 0, state).value;

      cond = optimizer.optimizeExpr(cond, false);
      Executor::StatePair branches = fork(state, cond, false);

      // NOTE: There is a hidden dependency here, markBranchVisited
      // requires that we still be in the context of the branch
      // instruction (it reuses its statistic id). Should be cleaned
      // up with convenient instruction specific data.
      if (statsTracker && state.stack.back().kf->trackCoverage)
        statsTracker->markBranchVisited(branches.first, branches.second);

      if (branches.first) {
        transferToBasicBlock(bi->getSuccessor(0), bi->getParent(), *branches.first);
      }
      if (branches.second) {
        transferToBasicBlock(bi->getSuccessor(1), bi->getParent(), *branches.second);
      }
    }
    break;
  }
  case Instruction::IndirectBr: {
    // implements indirect branch to a label within the current function
    const auto bi = cast<IndirectBrInst>(i);
    auto address = eval(ki, 0, state).value;
    address = toUnique(state, address);

    // concrete address
    if (const auto CE = dyn_cast<ConstantExpr>(address.get())) {
      const auto bb_address = (BasicBlock *) CE->getZExtValue(Context::get().getPointerWidth());
      transferToBasicBlock(bb_address, bi->getParent(), state);
      break;
    }

    // symbolic address
    const auto numDestinations = bi->getNumDestinations();
    std::vector<BasicBlock *> targets;
    targets.reserve(numDestinations);
    std::vector<ref<Expr>> expressions;
    expressions.reserve(numDestinations);

    ref<Expr> errorCase = ConstantExpr::alloc(1, Expr::Bool);
    SmallPtrSet<BasicBlock *, 5> destinations;
    // collect and check destinations from label list
    for (unsigned k = 0; k < numDestinations; ++k) {
      // filter duplicates
      const auto d = bi->getDestination(k);
      if (destinations.count(d)) continue;
      destinations.insert(d);

      // create address expression
      const auto PE = Expr::createPointer(reinterpret_cast<std::uint64_t>(d));
      ref<Expr> e = EqExpr::create(address, PE);

      // exclude address from errorCase
      errorCase = AndExpr::create(errorCase, Expr::createIsZero(e));

      // check feasibility
      bool result;
      bool success __attribute__ ((unused)) = solver->mayBeTrue(state, e, result);
      assert(success && "FIXME: Unhandled solver failure");
      if (result) {
        targets.push_back(d);
        expressions.push_back(e);
      }
    }
    // check errorCase feasibility
    bool result;
    bool success __attribute__ ((unused)) = solver->mayBeTrue(state, errorCase, result);
    assert(success && "FIXME: Unhandled solver failure");
    if (result) {
      expressions.push_back(errorCase);
    }

    // fork states
    std::vector<ExecutionState *> branches;
    branch(state, expressions, branches);

    // terminate error state
    if (result) {
      terminateStateOnExecError(*branches.back(), "indirectbr: illegal label address");
      branches.pop_back();
    }

    // branch states to resp. target blocks
    assert(targets.size() == branches.size());
    for (std::vector<ExecutionState *>::size_type k = 0; k < branches.size(); ++k) {
      if (branches[k]) {
        transferToBasicBlock(targets[k], bi->getParent(), *branches[k]);
      }
    }

    break;
  }
  case Instruction::Switch: {
    SwitchInst *si = cast<SwitchInst>(i);
    ref<Expr> cond = eval(ki, 0, state).value;
    BasicBlock *bb = si->getParent();

    cond = toUnique(state, cond);
    if (ConstantExpr *CE = dyn_cast<ConstantExpr>(cond)) {
      // Somewhat gross to create these all the time, but fine till we
      // switch to an internal rep.
      llvm::IntegerType *Ty = cast<IntegerType>(si->getCondition()->getType());
      ConstantInt *ci = ConstantInt::get(Ty, CE->getZExtValue());
#if LLVM_VERSION_CODE >= LLVM_VERSION(5, 0)
      unsigned index = si->findCaseValue(ci)->getSuccessorIndex();
#else
      unsigned index = si->findCaseValue(ci).getSuccessorIndex();
#endif
      transferToBasicBlock(si->getSuccessor(index), si->getParent(), state);
    } else {
      // Handle possible different branch targets

      // We have the following assumptions:
      // - each case value is mutual exclusive to all other values including the
      //   default value
      // - order of case branches is based on the order of the expressions of
      //   the scase values, still default is handled last
      std::vector<BasicBlock *> bbOrder;
      std::map<BasicBlock *, ref<Expr> > branchTargets;

      std::map<ref<Expr>, BasicBlock *> expressionOrder;

      // Iterate through all non-default cases and order them by expressions
#if LLVM_VERSION_CODE > LLVM_VERSION(3, 4)
      for (auto i : si->cases()) {
#else
      for (SwitchInst::CaseIt i = si->case_begin(), e = si->case_end(); i != e;
           ++i) {
#endif
        ref<Expr> value = evalConstant(i.getCaseValue());

        BasicBlock *caseSuccessor = i.getCaseSuccessor();
        expressionOrder.insert(std::make_pair(value, caseSuccessor));
      }

      // Track default branch values
      ref<Expr> defaultValue = ConstantExpr::alloc(1, Expr::Bool);

      // iterate through all non-default cases but in order of the expressions
      for (std::map<ref<Expr>, BasicBlock *>::iterator
               it = expressionOrder.begin(),
               itE = expressionOrder.end();
           it != itE; ++it) {
        ref<Expr> match = EqExpr::create(cond, it->first);

        // Make sure that the default value does not contain this target's value
        defaultValue = AndExpr::create(defaultValue, Expr::createIsZero(match));

        // Check if control flow could take this case
        bool result;
        match = optimizer.optimizeExpr(match, false);
        bool success = solver->mayBeTrue(state, match, result);
        assert(success && "FIXME: Unhandled solver failure");
        (void) success;
        if (result) {
          BasicBlock *caseSuccessor = it->second;

          // Handle the case that a basic block might be the target of multiple
          // switch cases.
          // Currently we generate an expression containing all switch-case
          // values for the same target basic block. We spare us forking too
          // many times but we generate more complex condition expressions
          // TODO Add option to allow to choose between those behaviors
          std::pair<std::map<BasicBlock *, ref<Expr> >::iterator, bool> res =
              branchTargets.insert(std::make_pair(
                  caseSuccessor, ConstantExpr::alloc(0, Expr::Bool)));

          res.first->second = OrExpr::create(match, res.first->second);

          // Only add basic blocks which have not been target of a branch yet
          if (res.second) {
            bbOrder.push_back(caseSuccessor);
          }
        }
      }

      // Check if control could take the default case
      defaultValue = optimizer.optimizeExpr(defaultValue, false);
      bool res;
      bool success = solver->mayBeTrue(state, defaultValue, res);
      assert(success && "FIXME: Unhandled solver failure");
      (void) success;
      if (res) {
        std::pair<std::map<BasicBlock *, ref<Expr> >::iterator, bool> ret =
            branchTargets.insert(
                std::make_pair(si->getDefaultDest(), defaultValue));
        if (ret.second) {
          bbOrder.push_back(si->getDefaultDest());
        }
      }

      // Fork the current state with each state having one of the possible
      // successors of this switch
      std::vector< ref<Expr> > conditions;
      for (std::vector<BasicBlock *>::iterator it = bbOrder.begin(),
                                               ie = bbOrder.end();
           it != ie; ++it) {
        conditions.push_back(branchTargets[*it]);
      }
      std::vector<ExecutionState*> branches;
      branch(state, conditions, branches);

      std::vector<ExecutionState*>::iterator bit = branches.begin();
      for (std::vector<BasicBlock *>::iterator it = bbOrder.begin(),
                                               ie = bbOrder.end();
           it != ie; ++it) {
        ExecutionState *es = *bit;
        if (es)
          transferToBasicBlock(*it, bb, *es);
        ++bit;
      }
    }
    break;
  }
  case Instruction::Unreachable:
    // Note that this is not necessarily an internal bug, llvm will
    // generate unreachable instructions in cases where it knows the
    // program will crash. So it is effectively a SEGV or internal
    // error.
    terminateStateOnExecError(state, "reached \"unreachable\" instruction");
    break;

  case Instruction::Invoke:
  case Instruction::Call: {
    // Ignore debug intrinsic calls
    if (isa<DbgInfoIntrinsic>(i))
      break;
    CallSite cs(i);

    unsigned numArgs = cs.arg_size();
    Value *fp = cs.getCalledValue();
    Function *f = getTargetFunction(fp, state);

    // Skip debug intrinsics, we can't evaluate their metadata arguments.
    if (isa<DbgInfoIntrinsic>(i))
      break;

    if (isa<InlineAsm>(fp)) {
      terminateStateOnExecError(state, "inline assembly is unsupported");
      break;
    }
    // evaluate arguments
    std::vector< ref<Expr> > arguments;
    arguments.reserve(numArgs);

    for (unsigned j=0; j<numArgs; ++j)
      arguments.push_back(eval(ki, j+1, state).value);

    if (f) {
      const FunctionType *fType = 
        dyn_cast<FunctionType>(cast<PointerType>(f->getType())->getElementType());
      const FunctionType *fpType =
        dyn_cast<FunctionType>(cast<PointerType>(fp->getType())->getElementType());

      // special case the call with a bitcast case
      if (fType != fpType) {
        assert(fType && fpType && "unable to get function type");

        // XXX check result coercion

        // XXX this really needs thought and validation
        unsigned i=0;
        for (std::vector< ref<Expr> >::iterator
               ai = arguments.begin(), ie = arguments.end();
             ai != ie; ++ai) {
          Expr::Width to, from = (*ai)->getWidth();
            
          if (i<fType->getNumParams()) {
            to = getWidthForLLVMType(fType->getParamType(i));

            if (from != to) {
              // XXX need to check other param attrs ?
#if LLVM_VERSION_CODE >= LLVM_VERSION(5, 0)
              bool isSExt = cs.paramHasAttr(i, llvm::Attribute::SExt);
#else
              bool isSExt = cs.paramHasAttr(i+1, llvm::Attribute::SExt);
#endif
              if (isSExt) {
                arguments[i] = SExtExpr::create(arguments[i], to);
              } else {
                arguments[i] = ZExtExpr::create(arguments[i], to);
              }
            }
          }
            
          i++;
        }
      }

      executeCall(state, ki, f, arguments);
    } else {
      ref<Expr> v = eval(ki, 0, state).value;

      ExecutionState *free = &state;
      bool hasInvalid = false, first = true;

      /* XXX This is wasteful, no need to do a full evaluate since we
         have already got a value. But in the end the caches should
         handle it for us, albeit with some overhead. */
      do {
        v = optimizer.optimizeExpr(v, true);
        ref<ConstantExpr> value;
        bool success = solver->getValue(*free, v, value);
        assert(success && "FIXME: Unhandled solver failure");
        (void) success;
        StatePair res = fork(*free, EqExpr::create(v, value), true);
        if (res.first) {
          uint64_t addr = value->getZExtValue();
          if (legalFunctions.count(addr)) {
            f = (Function*) addr;

            // Don't give warning on unique resolution
            if (res.second || !first)
              klee_warning_once(reinterpret_cast<void*>(addr),
                                "resolved symbolic function pointer to: %s",
                                f->getName().data());

            executeCall(*res.first, ki, f, arguments);
          } else {
            if (!hasInvalid) {
              terminateStateOnExecError(state, "invalid function pointer");
              hasInvalid = true;
            }
          }
        }

        first = false;
        free = res.second;
      } while (free);
    }
    break;
  }
  case Instruction::PHI: {
    if ((!state.loopInProcess.isNull() ||
        (!state.analysedLoops.empty() &&
         state.analysedLoops.count(state.stack.back().kf->loopInfo.getLoopFor
                                   (ki->inst->getParent())))) &&
        state.stack.back().kf->loopInfo.isLoopHeader
        (ki->inst->getParent())) {
      // Warning: untested!
      // TODO: make sure all the PHIs are actually lifted in the loop header,
      // and not left somewhere in the middle of the loop.
      LOG_LA("Making PHI symbolic");
      Expr::Width w = getWidthForLLVMType(ki->inst->getType());
      static unsigned genId = 0;
      const Array *array =
        arrayCache.CreateArray("PHI_reset" + llvm::utostr(++genId),
                               (w+7)/8);
      UpdateList ul(array, 0);
      // TODO: how do you specify width here?
      ref<Expr> result = ReadExpr::create(ul, ConstantExpr::alloc(0, Expr::Int32));
      bindLocal(ki, state, result);
    } else {
#if LLVM_VERSION_CODE >= LLVM_VERSION(3, 0)
      ref<Expr> result = eval(ki, state.incomingBBIndex, state).value;
#else
      ref<Expr> result = eval(ki, state.incomingBBIndex * 2, state).value;
#endif
      bindLocal(ki, state, result);
    }
    break;
  }

    // Special instructions
  case Instruction::Select: {
    // NOTE: It is not required that operands 1 and 2 be of scalar type.
    ref<Expr> cond = eval(ki, 0, state).value;
    ref<Expr> tExpr = eval(ki, 1, state).value;
    ref<Expr> fExpr = eval(ki, 2, state).value;
    ref<Expr> result = SelectExpr::create(cond, tExpr, fExpr);
    bindLocal(ki, state, result);
    break;
  }

  case Instruction::VAArg:
    terminateStateOnExecError(state, "unexpected VAArg instruction");
    break;

    // Arithmetic / logical

  case Instruction::Add: {
    ref<Expr> left = eval(ki, 0, state).value;
    ref<Expr> right = eval(ki, 1, state).value;
    bindLocal(ki, state, AddExpr::create(left, right));
    break;
  }

  case Instruction::Sub: {
    ref<Expr> left = eval(ki, 0, state).value;
    ref<Expr> right = eval(ki, 1, state).value;
    bindLocal(ki, state, SubExpr::create(left, right));
    break;
  }
 
  case Instruction::Mul: {
    ref<Expr> left = eval(ki, 0, state).value;
    ref<Expr> right = eval(ki, 1, state).value;
    bindLocal(ki, state, MulExpr::create(left, right));
    break;
  }

  case Instruction::UDiv: {
    ref<Expr> left = eval(ki, 0, state).value;
    ref<Expr> right = eval(ki, 1, state).value;
    ref<Expr> result = UDivExpr::create(left, right);
    bindLocal(ki, state, result);
    break;
  }

  case Instruction::SDiv: {
    ref<Expr> left = eval(ki, 0, state).value;
    ref<Expr> right = eval(ki, 1, state).value;
    ref<Expr> result = SDivExpr::create(left, right);
    bindLocal(ki, state, result);
    break;
  }

  case Instruction::URem: {
    ref<Expr> left = eval(ki, 0, state).value;
    ref<Expr> right = eval(ki, 1, state).value;
    ref<Expr> result = URemExpr::create(left, right);
    bindLocal(ki, state, result);
    break;
  }

  case Instruction::SRem: {
    ref<Expr> left = eval(ki, 0, state).value;
    ref<Expr> right = eval(ki, 1, state).value;
    ref<Expr> result = SRemExpr::create(left, right);
    bindLocal(ki, state, result);
    break;
  }

  case Instruction::And: {
    ref<Expr> left = eval(ki, 0, state).value;
    ref<Expr> right = eval(ki, 1, state).value;
    ref<Expr> result = AndExpr::create(left, right);
    bindLocal(ki, state, result);
    break;
  }

  case Instruction::Or: {
    ref<Expr> left = eval(ki, 0, state).value;
    ref<Expr> right = eval(ki, 1, state).value;
    ref<Expr> result = OrExpr::create(left, right);
    bindLocal(ki, state, result);
    break;
  }

  case Instruction::Xor: {
    ref<Expr> left = eval(ki, 0, state).value;
    ref<Expr> right = eval(ki, 1, state).value;
    ref<Expr> result = XorExpr::create(left, right);
    bindLocal(ki, state, result);
    break;
  }

  case Instruction::Shl: {
    ref<Expr> left = eval(ki, 0, state).value;
    ref<Expr> right = eval(ki, 1, state).value;
    ref<Expr> result = ShlExpr::create(left, right);
    bindLocal(ki, state, result);
    break;
  }

  case Instruction::LShr: {
    ref<Expr> left = eval(ki, 0, state).value;
    ref<Expr> right = eval(ki, 1, state).value;
    ref<Expr> result = LShrExpr::create(left, right);
    bindLocal(ki, state, result);
    break;
  }

  case Instruction::AShr: {
    ref<Expr> left = eval(ki, 0, state).value;
    ref<Expr> right = eval(ki, 1, state).value;
    ref<Expr> result = AShrExpr::create(left, right);
    bindLocal(ki, state, result);
    break;
  }

    // Compare

  case Instruction::ICmp: {
    CmpInst *ci = cast<CmpInst>(i);
    ICmpInst *ii = cast<ICmpInst>(ci);

    switch(ii->getPredicate()) {
    case ICmpInst::ICMP_EQ: {
      ref<Expr> left = eval(ki, 0, state).value;
      ref<Expr> right = eval(ki, 1, state).value;
      ref<Expr> result = EqExpr::create(left, right);
      bindLocal(ki, state, result);
      break;
    }

    case ICmpInst::ICMP_NE: {
      ref<Expr> left = eval(ki, 0, state).value;
      ref<Expr> right = eval(ki, 1, state).value;
      ref<Expr> result = NeExpr::create(left, right);
      bindLocal(ki, state, result);
      break;
    }

    case ICmpInst::ICMP_UGT: {
      ref<Expr> left = eval(ki, 0, state).value;
      ref<Expr> right = eval(ki, 1, state).value;
      ref<Expr> result = UgtExpr::create(left, right);
      bindLocal(ki, state,result);
      break;
    }

    case ICmpInst::ICMP_UGE: {
      ref<Expr> left = eval(ki, 0, state).value;
      ref<Expr> right = eval(ki, 1, state).value;
      ref<Expr> result = UgeExpr::create(left, right);
      bindLocal(ki, state, result);
      break;
    }

    case ICmpInst::ICMP_ULT: {
      ref<Expr> left = eval(ki, 0, state).value;
      ref<Expr> right = eval(ki, 1, state).value;
      ref<Expr> result = UltExpr::create(left, right);
      bindLocal(ki, state, result);
      break;
    }

    case ICmpInst::ICMP_ULE: {
      ref<Expr> left = eval(ki, 0, state).value;
      ref<Expr> right = eval(ki, 1, state).value;
      ref<Expr> result = UleExpr::create(left, right);
      bindLocal(ki, state, result);
      break;
    }

    case ICmpInst::ICMP_SGT: {
      ref<Expr> left = eval(ki, 0, state).value;
      ref<Expr> right = eval(ki, 1, state).value;
      ref<Expr> result = SgtExpr::create(left, right);
      bindLocal(ki, state, result);
      break;
    }

    case ICmpInst::ICMP_SGE: {
      ref<Expr> left = eval(ki, 0, state).value;
      ref<Expr> right = eval(ki, 1, state).value;
      ref<Expr> result = SgeExpr::create(left, right);
      bindLocal(ki, state, result);
      break;
    }

    case ICmpInst::ICMP_SLT: {
      ref<Expr> left = eval(ki, 0, state).value;
      ref<Expr> right = eval(ki, 1, state).value;
      ref<Expr> result = SltExpr::create(left, right);
      bindLocal(ki, state, result);
      break;
    }

    case ICmpInst::ICMP_SLE: {
      ref<Expr> left = eval(ki, 0, state).value;
      ref<Expr> right = eval(ki, 1, state).value;
      ref<Expr> result = SleExpr::create(left, right);
      bindLocal(ki, state, result);
      break;
    }

    default:
      terminateStateOnExecError(state, "invalid ICmp predicate");
    }
    break;
  }
 
    // Memory instructions...
  case Instruction::Alloca: {
    AllocaInst *ai = cast<AllocaInst>(i);
    unsigned elementSize = 
      kmodule->targetData->getTypeStoreSize(ai->getAllocatedType());
    ref<Expr> size = Expr::createPointer(elementSize);
    if (ai->isArrayAllocation()) {
      ref<Expr> count = eval(ki, 0, state).value;
      count = Expr::createZExtToPointerWidth(count);
      size = MulExpr::create(size, count);
    }
    executeAlloc(state, size, true, ki);
    break;
  }

  case Instruction::Load: {
    ref<Expr> base = eval(ki, 0, state).value;
    executeMemoryOperation(state, false, base, 0, ki);
    break;
  }
  case Instruction::Store: {
    ref<Expr> base = eval(ki, 1, state).value;
    ref<Expr> value = eval(ki, 0, state).value;
    executeMemoryOperation(state, true, base, value, ki);
    break;
  }

  case Instruction::GetElementPtr: {
    KGEPInstruction *kgepi = static_cast<KGEPInstruction*>(ki);
    ref<Expr> base = eval(ki, 0, state).value;

    for (std::vector< std::pair<unsigned, uint64_t> >::iterator 
           it = kgepi->indices.begin(), ie = kgepi->indices.end(); 
         it != ie; ++it) {
      uint64_t elementSize = it->second;
      ref<Expr> index = eval(ki, it->first, state).value;
      base = AddExpr::create(base,
                             MulExpr::create(Expr::createSExtToPointerWidth(index),
                                             Expr::createPointer(elementSize)));
    }
    if (kgepi->offset)
      base = AddExpr::create(base,
                             Expr::createPointer(kgepi->offset));
    bindLocal(ki, state, base);
    break;
  }

    // Conversion
  case Instruction::Trunc: {
    CastInst *ci = cast<CastInst>(i);
    ref<Expr> result = ExtractExpr::create(eval(ki, 0, state).value,
                                           0,
                                           getWidthForLLVMType(ci->getType()));
    bindLocal(ki, state, result);
    break;
  }
  case Instruction::ZExt: {
    CastInst *ci = cast<CastInst>(i);
    ref<Expr> result = ZExtExpr::create(eval(ki, 0, state).value,
                                        getWidthForLLVMType(ci->getType()));
    bindLocal(ki, state, result);
    break;
  }
  case Instruction::SExt: {
    CastInst *ci = cast<CastInst>(i);
    ref<Expr> result = SExtExpr::create(eval(ki, 0, state).value,
                                        getWidthForLLVMType(ci->getType()));
    bindLocal(ki, state, result);
    break;
  }

  case Instruction::IntToPtr: {
    CastInst *ci = cast<CastInst>(i);
    Expr::Width pType = getWidthForLLVMType(ci->getType());
    ref<Expr> arg = eval(ki, 0, state).value;
    bindLocal(ki, state, ZExtExpr::create(arg, pType));
    break;
  }
  case Instruction::PtrToInt: {
    CastInst *ci = cast<CastInst>(i);
    Expr::Width iType = getWidthForLLVMType(ci->getType());
    ref<Expr> arg = eval(ki, 0, state).value;
    bindLocal(ki, state, ZExtExpr::create(arg, iType));
    break;
  }

  case Instruction::BitCast: {
    ref<Expr> result = eval(ki, 0, state).value;
    bindLocal(ki, state, result);
    break;
  }

    // Floating point instructions

  case Instruction::FAdd: {
    ref<ConstantExpr> left = toConstant(state, eval(ki, 0, state).value,
                                        "floating point");
    ref<ConstantExpr> right = toConstant(state, eval(ki, 1, state).value,
                                         "floating point");
    if (!fpWidthToSemantics(left->getWidth()) ||
        !fpWidthToSemantics(right->getWidth()))
      return terminateStateOnExecError(state, "Unsupported FAdd operation");

    llvm::APFloat Res(*fpWidthToSemantics(left->getWidth()), left->getAPValue());
    Res.add(APFloat(*fpWidthToSemantics(right->getWidth()),right->getAPValue()), APFloat::rmNearestTiesToEven);
    bindLocal(ki, state, ConstantExpr::alloc(Res.bitcastToAPInt()));
    break;
  }

  case Instruction::FSub: {
    ref<ConstantExpr> left = toConstant(state, eval(ki, 0, state).value,
                                        "floating point");
    ref<ConstantExpr> right = toConstant(state, eval(ki, 1, state).value,
                                         "floating point");
    if (!fpWidthToSemantics(left->getWidth()) ||
        !fpWidthToSemantics(right->getWidth()))
      return terminateStateOnExecError(state, "Unsupported FSub operation");
    llvm::APFloat Res(*fpWidthToSemantics(left->getWidth()), left->getAPValue());
    Res.subtract(APFloat(*fpWidthToSemantics(right->getWidth()), right->getAPValue()), APFloat::rmNearestTiesToEven);
    bindLocal(ki, state, ConstantExpr::alloc(Res.bitcastToAPInt()));
    break;
  }

  case Instruction::FMul: {
    ref<ConstantExpr> left = toConstant(state, eval(ki, 0, state).value,
                                        "floating point");
    ref<ConstantExpr> right = toConstant(state, eval(ki, 1, state).value,
                                         "floating point");
    if (!fpWidthToSemantics(left->getWidth()) ||
        !fpWidthToSemantics(right->getWidth()))
      return terminateStateOnExecError(state, "Unsupported FMul operation");

    llvm::APFloat Res(*fpWidthToSemantics(left->getWidth()), left->getAPValue());
    Res.multiply(APFloat(*fpWidthToSemantics(right->getWidth()), right->getAPValue()), APFloat::rmNearestTiesToEven);
    bindLocal(ki, state, ConstantExpr::alloc(Res.bitcastToAPInt()));
    break;
  }

  case Instruction::FDiv: {
    ref<ConstantExpr> left = toConstant(state, eval(ki, 0, state).value,
                                        "floating point");
    ref<ConstantExpr> right = toConstant(state, eval(ki, 1, state).value,
                                         "floating point");
    if (!fpWidthToSemantics(left->getWidth()) ||
        !fpWidthToSemantics(right->getWidth()))
      return terminateStateOnExecError(state, "Unsupported FDiv operation");

    llvm::APFloat Res(*fpWidthToSemantics(left->getWidth()), left->getAPValue());
    Res.divide(APFloat(*fpWidthToSemantics(right->getWidth()), right->getAPValue()), APFloat::rmNearestTiesToEven);
    bindLocal(ki, state, ConstantExpr::alloc(Res.bitcastToAPInt()));
    break;
  }

  case Instruction::FRem: {
    ref<ConstantExpr> left = toConstant(state, eval(ki, 0, state).value,
                                        "floating point");
    ref<ConstantExpr> right = toConstant(state, eval(ki, 1, state).value,
                                         "floating point");
    if (!fpWidthToSemantics(left->getWidth()) ||
        !fpWidthToSemantics(right->getWidth()))
      return terminateStateOnExecError(state, "Unsupported FRem operation");
    llvm::APFloat Res(*fpWidthToSemantics(left->getWidth()), left->getAPValue());
#if LLVM_VERSION_CODE >= LLVM_VERSION(3, 8)
    Res.mod(
        APFloat(*fpWidthToSemantics(right->getWidth()), right->getAPValue()));
#else
    Res.mod(APFloat(*fpWidthToSemantics(right->getWidth()),right->getAPValue()),
            APFloat::rmNearestTiesToEven);
#endif
    bindLocal(ki, state, ConstantExpr::alloc(Res.bitcastToAPInt()));
    break;
  }

  case Instruction::FPTrunc: {
    FPTruncInst *fi = cast<FPTruncInst>(i);
    Expr::Width resultType = getWidthForLLVMType(fi->getType());
    ref<ConstantExpr> arg = toConstant(state, eval(ki, 0, state).value,
                                       "floating point");
    if (!fpWidthToSemantics(arg->getWidth()) || resultType > arg->getWidth())
      return terminateStateOnExecError(state, "Unsupported FPTrunc operation");

    llvm::APFloat Res(*fpWidthToSemantics(arg->getWidth()), arg->getAPValue());
    bool losesInfo = false;
    Res.convert(*fpWidthToSemantics(resultType),
                llvm::APFloat::rmNearestTiesToEven,
                &losesInfo);
    bindLocal(ki, state, ConstantExpr::alloc(Res));
    break;
  }

  case Instruction::FPExt: {
    FPExtInst *fi = cast<FPExtInst>(i);
    Expr::Width resultType = getWidthForLLVMType(fi->getType());
    ref<ConstantExpr> arg = toConstant(state, eval(ki, 0, state).value,
                                        "floating point");
    if (!fpWidthToSemantics(arg->getWidth()) || arg->getWidth() > resultType)
      return terminateStateOnExecError(state, "Unsupported FPExt operation");
    llvm::APFloat Res(*fpWidthToSemantics(arg->getWidth()), arg->getAPValue());
    bool losesInfo = false;
    Res.convert(*fpWidthToSemantics(resultType),
                llvm::APFloat::rmNearestTiesToEven,
                &losesInfo);
    bindLocal(ki, state, ConstantExpr::alloc(Res));
    break;
  }

  case Instruction::FPToUI: {
    FPToUIInst *fi = cast<FPToUIInst>(i);
    Expr::Width resultType = getWidthForLLVMType(fi->getType());
    ref<ConstantExpr> arg = toConstant(state, eval(ki, 0, state).value,
                                       "floating point");
    if (!fpWidthToSemantics(arg->getWidth()) || resultType > 64)
      return terminateStateOnExecError(state, "Unsupported FPToUI operation");

    llvm::APFloat Arg(*fpWidthToSemantics(arg->getWidth()), arg->getAPValue());
    uint64_t value = 0;
    bool isExact = true;
#if LLVM_VERSION_CODE >= LLVM_VERSION(5, 0)
    auto valueRef = makeMutableArrayRef(value);
#else
    uint64_t *valueRef = &value;
#endif
    Arg.convertToInteger(valueRef, resultType, false,
                         llvm::APFloat::rmTowardZero, &isExact);
    bindLocal(ki, state, ConstantExpr::alloc(value, resultType));
    break;
  }

  case Instruction::FPToSI: {
    FPToSIInst *fi = cast<FPToSIInst>(i);
    Expr::Width resultType = getWidthForLLVMType(fi->getType());
    ref<ConstantExpr> arg = toConstant(state, eval(ki, 0, state).value,
                                       "floating point");
    if (!fpWidthToSemantics(arg->getWidth()) || resultType > 64)
      return terminateStateOnExecError(state, "Unsupported FPToSI operation");
    llvm::APFloat Arg(*fpWidthToSemantics(arg->getWidth()), arg->getAPValue());

    uint64_t value = 0;
    bool isExact = true;
#if LLVM_VERSION_CODE >= LLVM_VERSION(5, 0)
    auto valueRef = makeMutableArrayRef(value);
#else
    uint64_t *valueRef = &value;
#endif
    Arg.convertToInteger(valueRef, resultType, true,
                         llvm::APFloat::rmTowardZero, &isExact);
    bindLocal(ki, state, ConstantExpr::alloc(value, resultType));
    break;
  }

  case Instruction::UIToFP: {
    UIToFPInst *fi = cast<UIToFPInst>(i);
    Expr::Width resultType = getWidthForLLVMType(fi->getType());
    ref<ConstantExpr> arg = toConstant(state, eval(ki, 0, state).value,
                                       "floating point");
    const llvm::fltSemantics *semantics = fpWidthToSemantics(resultType);
    if (!semantics)
      return terminateStateOnExecError(state, "Unsupported UIToFP operation");
    llvm::APFloat f(*semantics, 0);
    f.convertFromAPInt(arg->getAPValue(), false,
                       llvm::APFloat::rmNearestTiesToEven);

    bindLocal(ki, state, ConstantExpr::alloc(f));
    break;
  }

  case Instruction::SIToFP: {
    SIToFPInst *fi = cast<SIToFPInst>(i);
    Expr::Width resultType = getWidthForLLVMType(fi->getType());
    ref<ConstantExpr> arg = toConstant(state, eval(ki, 0, state).value,
                                       "floating point");
    const llvm::fltSemantics *semantics = fpWidthToSemantics(resultType);
    if (!semantics)
      return terminateStateOnExecError(state, "Unsupported SIToFP operation");
    llvm::APFloat f(*semantics, 0);
    f.convertFromAPInt(arg->getAPValue(), true,
                       llvm::APFloat::rmNearestTiesToEven);

    bindLocal(ki, state, ConstantExpr::alloc(f));
    break;
  }

  case Instruction::FCmp: {
    FCmpInst *fi = cast<FCmpInst>(i);
    ref<ConstantExpr> left = toConstant(state, eval(ki, 0, state).value,
                                        "floating point");
    ref<ConstantExpr> right = toConstant(state, eval(ki, 1, state).value,
                                         "floating point");
    if (!fpWidthToSemantics(left->getWidth()) ||
        !fpWidthToSemantics(right->getWidth()))
      return terminateStateOnExecError(state, "Unsupported FCmp operation");

    APFloat LHS(*fpWidthToSemantics(left->getWidth()),left->getAPValue());
    APFloat RHS(*fpWidthToSemantics(right->getWidth()),right->getAPValue());
    APFloat::cmpResult CmpRes = LHS.compare(RHS);

    bool Result = false;
    switch( fi->getPredicate() ) {
      // Predicates which only care about whether or not the operands are NaNs.
    case FCmpInst::FCMP_ORD:
      Result = (CmpRes != APFloat::cmpUnordered);
      break;

    case FCmpInst::FCMP_UNO:
      Result = (CmpRes == APFloat::cmpUnordered);
      break;

      // Ordered comparisons return false if either operand is NaN.  Unordered
      // comparisons return true if either operand is NaN.
    case FCmpInst::FCMP_UEQ:
      Result = (CmpRes == APFloat::cmpUnordered || CmpRes == APFloat::cmpEqual);
      break;
    case FCmpInst::FCMP_OEQ:
      Result = (CmpRes != APFloat::cmpUnordered && CmpRes == APFloat::cmpEqual);
      break;

    case FCmpInst::FCMP_UGT:
      Result = (CmpRes == APFloat::cmpUnordered || CmpRes == APFloat::cmpGreaterThan);
      break;
    case FCmpInst::FCMP_OGT:
      Result = (CmpRes != APFloat::cmpUnordered && CmpRes == APFloat::cmpGreaterThan);
      break;

    case FCmpInst::FCMP_UGE:
      Result = (CmpRes == APFloat::cmpUnordered || (CmpRes == APFloat::cmpGreaterThan || CmpRes == APFloat::cmpEqual));
      break;
    case FCmpInst::FCMP_OGE:
      Result = (CmpRes != APFloat::cmpUnordered && (CmpRes == APFloat::cmpGreaterThan || CmpRes == APFloat::cmpEqual));
      break;

    case FCmpInst::FCMP_ULT:
      Result = (CmpRes == APFloat::cmpUnordered || CmpRes == APFloat::cmpLessThan);
      break;
    case FCmpInst::FCMP_OLT:
      Result = (CmpRes != APFloat::cmpUnordered && CmpRes == APFloat::cmpLessThan);
      break;

    case FCmpInst::FCMP_ULE:
      Result = (CmpRes == APFloat::cmpUnordered || (CmpRes == APFloat::cmpLessThan || CmpRes == APFloat::cmpEqual));
      break;
    case FCmpInst::FCMP_OLE:
      Result = (CmpRes != APFloat::cmpUnordered && (CmpRes == APFloat::cmpLessThan || CmpRes == APFloat::cmpEqual));
      break;

    case FCmpInst::FCMP_UNE:
      Result = (CmpRes == APFloat::cmpUnordered || CmpRes != APFloat::cmpEqual);
      break;
    case FCmpInst::FCMP_ONE:
      Result = (CmpRes != APFloat::cmpUnordered && CmpRes != APFloat::cmpEqual);
      break;

    default:
      assert(0 && "Invalid FCMP predicate!");
      break;
    case FCmpInst::FCMP_FALSE:
      Result = false;
      break;
    case FCmpInst::FCMP_TRUE:
      Result = true;
      break;
    }

    bindLocal(ki, state, ConstantExpr::alloc(Result, Expr::Bool));
    break;
  }
  case Instruction::InsertValue: {
    KGEPInstruction *kgepi = static_cast<KGEPInstruction*>(ki);

    ref<Expr> agg = eval(ki, 0, state).value;
    ref<Expr> val = eval(ki, 1, state).value;

    ref<Expr> l = NULL, r = NULL;
    unsigned lOffset = kgepi->offset*8, rOffset = kgepi->offset*8 + val->getWidth();

    if (lOffset > 0)
      l = ExtractExpr::create(agg, 0, lOffset);
    if (rOffset < agg->getWidth())
      r = ExtractExpr::create(agg, rOffset, agg->getWidth() - rOffset);

    ref<Expr> result;
    if (!l.isNull() && !r.isNull())
      result = ConcatExpr::create(r, ConcatExpr::create(val, l));
    else if (!l.isNull())
      result = ConcatExpr::create(val, l);
    else if (!r.isNull())
      result = ConcatExpr::create(r, val);
    else
      result = val;

    bindLocal(ki, state, result);
    break;
  }
  case Instruction::ExtractValue: {
    KGEPInstruction *kgepi = static_cast<KGEPInstruction*>(ki);

    ref<Expr> agg = eval(ki, 0, state).value;

    ref<Expr> result = ExtractExpr::create(agg, kgepi->offset*8, getWidthForLLVMType(i->getType()));

    bindLocal(ki, state, result);
    break;
  }
  case Instruction::Fence: {
    // Ignore for now
    break;
  }
  case Instruction::InsertElement: {
    InsertElementInst *iei = cast<InsertElementInst>(i);
    ref<Expr> vec = eval(ki, 0, state).value;
    ref<Expr> newElt = eval(ki, 1, state).value;
    ref<Expr> idx = eval(ki, 2, state).value;

    ConstantExpr *cIdx = dyn_cast<ConstantExpr>(idx);
    if (cIdx == NULL) {
      terminateStateOnError(
          state, "InsertElement, support for symbolic index not implemented",
          Unhandled);
      return;
    }
    uint64_t iIdx = cIdx->getZExtValue();
    const llvm::VectorType *vt = iei->getType();
    unsigned EltBits = getWidthForLLVMType(vt->getElementType());

    if (iIdx >= vt->getNumElements()) {
      // Out of bounds write
      terminateStateOnError(state, "Out of bounds write when inserting element",
                            BadVectorAccess);
      return;
    }

    const unsigned elementCount = vt->getNumElements();
    llvm::SmallVector<ref<Expr>, 8> elems;
    elems.reserve(elementCount);
    for (unsigned i = elementCount; i != 0; --i) {
      auto of = i - 1;
      unsigned bitOffset = EltBits * of;
      elems.push_back(
          of == iIdx ? newElt : ExtractExpr::create(vec, bitOffset, EltBits));
    }

    assert(Context::get().isLittleEndian() && "FIXME:Broken for big endian");
    ref<Expr> Result = ConcatExpr::createN(elementCount, elems.data());
    bindLocal(ki, state, Result);
    break;
  }
  case Instruction::ExtractElement: {
    ExtractElementInst *eei = cast<ExtractElementInst>(i);
    ref<Expr> vec = eval(ki, 0, state).value;
    ref<Expr> idx = eval(ki, 1, state).value;

    ConstantExpr *cIdx = dyn_cast<ConstantExpr>(idx);
    if (cIdx == NULL) {
      terminateStateOnError(
          state, "ExtractElement, support for symbolic index not implemented",
          Unhandled);
      return;
    }
    uint64_t iIdx = cIdx->getZExtValue();
    const llvm::VectorType *vt = eei->getVectorOperandType();
    unsigned EltBits = getWidthForLLVMType(vt->getElementType());

    if (iIdx >= vt->getNumElements()) {
      // Out of bounds read
      terminateStateOnError(state, "Out of bounds read when extracting element",
                            BadVectorAccess);
      return;
    }

    unsigned bitOffset = EltBits * iIdx;
    ref<Expr> Result = ExtractExpr::create(vec, bitOffset, EltBits);
    bindLocal(ki, state, Result);
    break;
  }
  case Instruction::ShuffleVector:
    // Should never happen due to Scalarizer pass removing ShuffleVector
    // instructions.
    terminateStateOnExecError(state, "Unexpected ShuffleVector instruction");
    break;
  case Instruction::AtomicRMW:
    terminateStateOnExecError(state, "Unexpected Atomic instruction, should be "
                                     "lowered by LowerAtomicInstructionPass");
    break;
  case Instruction::AtomicCmpXchg:
    terminateStateOnExecError(state,
                              "Unexpected AtomicCmpXchg instruction, should be "
                              "lowered by LowerAtomicInstructionPass");
    break;
  // Other instructions...
  // Unhandled
  default:
    terminateStateOnExecError(state, "illegal instruction");
    break;
  }
}

void Executor::updateStates(ExecutionState *current) {
  if (searcher) {
    searcher->update(current, addedStates, removedStates);
  }
  
  states.insert(addedStates.begin(), addedStates.end());
  addedStates.clear();

  for (std::vector<ExecutionState *>::iterator it = removedStates.begin(),
                                               ie = removedStates.end();
       it != ie; ++it) {
    ExecutionState *es = *it;
    std::set<ExecutionState*>::iterator it2 = states.find(es);
    assert(it2!=states.end());
    states.erase(it2);
    std::map<ExecutionState*, std::vector<SeedInfo> >::iterator it3 = 
      seedMap.find(es);
    if (it3 != seedMap.end())
      seedMap.erase(it3);
    processTree->remove(es->ptreeNode);
    delete es;
  }
  removedStates.clear();

  if (searcher) {
    searcher->update(nullptr, continuedStates, pausedStates);
    pausedStates.clear();
    continuedStates.clear();
  }
}

template <typename TypeIt>
void Executor::computeOffsets(KGEPInstruction *kgepi, TypeIt ib, TypeIt ie) {
  ref<ConstantExpr> constantOffset =
    ConstantExpr::alloc(0, Context::get().getPointerWidth());
  uint64_t index = 1;
  for (TypeIt ii = ib; ii != ie; ++ii) {
    if (StructType *st = dyn_cast<StructType>(*ii)) {
      const StructLayout *sl = kmodule->targetData->getStructLayout(st);
      const ConstantInt *ci = cast<ConstantInt>(ii.getOperand());
      uint64_t addend = sl->getElementOffset((unsigned) ci->getZExtValue());
      constantOffset = constantOffset->Add(ConstantExpr::alloc(addend,
                                                               Context::get().getPointerWidth()));
    } else if (const auto set = dyn_cast<SequentialType>(*ii)) {
      uint64_t elementSize = 
        kmodule->targetData->getTypeStoreSize(set->getElementType());
      Value *operand = ii.getOperand();
      if (Constant *c = dyn_cast<Constant>(operand)) {
        ref<ConstantExpr> index = 
          evalConstant(c)->SExt(Context::get().getPointerWidth());
        ref<ConstantExpr> addend = 
          index->Mul(ConstantExpr::alloc(elementSize,
                                         Context::get().getPointerWidth()));
        constantOffset = constantOffset->Add(addend);
      } else {
        kgepi->indices.push_back(std::make_pair(index, elementSize));
      }
#if LLVM_VERSION_CODE >= LLVM_VERSION(4, 0)
    } else if (const auto ptr = dyn_cast<PointerType>(*ii)) {
      auto elementSize =
        kmodule->targetData->getTypeStoreSize(ptr->getElementType());
      auto operand = ii.getOperand();
      if (auto c = dyn_cast<Constant>(operand)) {
        auto index = evalConstant(c)->SExt(Context::get().getPointerWidth());
        auto addend = index->Mul(ConstantExpr::alloc(elementSize,
                                         Context::get().getPointerWidth()));
        constantOffset = constantOffset->Add(addend);
      } else {
        kgepi->indices.push_back(std::make_pair(index, elementSize));
      }
#endif
    } else
      assert("invalid type" && 0);
    index++;
  }
  kgepi->offset = constantOffset->getZExtValue();
}

void Executor::bindInstructionConstants(KInstruction *KI) {
  KGEPInstruction *kgepi = static_cast<KGEPInstruction*>(KI);

  if (GetElementPtrInst *gepi = dyn_cast<GetElementPtrInst>(KI->inst)) {
    computeOffsets(kgepi, gep_type_begin(gepi), gep_type_end(gepi));
  } else if (InsertValueInst *ivi = dyn_cast<InsertValueInst>(KI->inst)) {
    computeOffsets(kgepi, iv_type_begin(ivi), iv_type_end(ivi));
    assert(kgepi->indices.empty() && "InsertValue constant offset expected");
  } else if (ExtractValueInst *evi = dyn_cast<ExtractValueInst>(KI->inst)) {
    computeOffsets(kgepi, ev_type_begin(evi), ev_type_end(evi));
    assert(kgepi->indices.empty() && "ExtractValue constant offset expected");
  }
}

void Executor::bindModuleConstants() {
  for (auto &kfp : kmodule->functions) {
    KFunction *kf = kfp.get();
    for (unsigned i=0; i<kf->numInstructions; ++i)
      bindInstructionConstants(kf->instructions[i]);
  }

  kmodule->constantTable =
      std::unique_ptr<Cell[]>(new Cell[kmodule->constants.size()]);
  for (unsigned i=0; i<kmodule->constants.size(); ++i) {
    Cell &c = kmodule->constantTable[i];
    c.value = evalConstant(kmodule->constants[i]);
  }
}

void Executor::checkMemoryUsage() {
  if (!MaxMemory)
    return;
  if ((stats::instructions & 0xFFFF) == 0) {
    // We need to avoid calling GetTotalMallocUsage() often because it
    // is O(elts on freelist). This is really bad since we start
    // to pummel the freelist once we hit the memory cap.
    unsigned mbs = (util::GetTotalMallocUsage() >> 20) +
                   (memory->getUsedDeterministicSize() >> 20);

    if (mbs > MaxMemory) {
      if (mbs > MaxMemory + 100) {
        // just guess at how many to kill
        unsigned numStates = states.size();
        unsigned toKill = std::max(1U, numStates - numStates * MaxMemory / mbs);
        klee_warning("killing %d states (over memory cap)", toKill);
        std::vector<ExecutionState *> arr(states.begin(), states.end());
        for (unsigned i = 0, N = arr.size(); N && i < toKill; ++i, --N) {
          unsigned idx = rand() % N;
          // Make two pulls to try and not hit a state that
          // covered new code.
          if (arr[idx]->coveredNew)
            idx = rand() % N;

          std::swap(arr[idx], arr[N - 1]);
          terminateStateEarly(*arr[N - 1], "Memory limit exceeded.");
        }
      }
      atMemoryLimit = true;
    } else {
      atMemoryLimit = false;
    }
  }
}

void Executor::doDumpStates() {
  if (!DumpStatesOnHalt || states.empty())
    return;

  klee_message("halting execution, dumping remaining states");
  for (const auto &state : states)
    terminateStateEarly(*state, "Execution halting.");
  updateStates(nullptr);
}

void Executor::run(ExecutionState &initialState) {
  bindModuleConstants();

  // Delay init till now so that ticks don't accrue during
  // optimization and such.
  initTimers();

  states.insert(&initialState);

  if (usingSeeds) {
    std::vector<SeedInfo> &v = seedMap[&initialState];
    
    for (std::vector<KTest*>::const_iterator it = usingSeeds->begin(), 
           ie = usingSeeds->end(); it != ie; ++it)
      v.push_back(SeedInfo(*it));

    int lastNumSeeds = usingSeeds->size()+10;
    time::Point lastTime, startTime = lastTime = time::getWallTime();
    ExecutionState *lastState = 0;
    while (!seedMap.empty()) {
      if (haltExecution) {
        doDumpStates();
        return;
      }

      std::map<ExecutionState*, std::vector<SeedInfo> >::iterator it = 
        seedMap.upper_bound(lastState);
      if (it == seedMap.end())
        it = seedMap.begin();
      lastState = it->first;
      unsigned numSeeds = it->second.size();
      ExecutionState &state = *lastState;
      KInstruction *ki = state.pc;
      stepInstruction(state);

      executeInstruction(state, ki);
      processTimers(&state, maxInstructionTime * numSeeds);
      updateStates(&state);

      if ((stats::instructions % 1000) == 0) {
        int numSeeds = 0, numStates = 0;
        for (std::map<ExecutionState*, std::vector<SeedInfo> >::iterator
               it = seedMap.begin(), ie = seedMap.end();
             it != ie; ++it) {
          numSeeds += it->second.size();
          numStates++;
        }
        const auto time = time::getWallTime();
        const time::Span seedTime(SeedTime);
        if (seedTime && time > startTime + seedTime) {
          klee_warning("seed time expired, %d seeds remain over %d states",
                       numSeeds, numStates);
          break;
        } else if (numSeeds<=lastNumSeeds-10 ||
                   time - lastTime >= time::seconds(10)) {
          lastTime = time;
          lastNumSeeds = numSeeds;          
          klee_message("%d seeds remaining over: %d states", 
                       numSeeds, numStates);
        }
      }
    }

    klee_message("seeding done (%d states remain)", (int) states.size());

    // XXX total hack, just because I like non uniform better but want
    // seed results to be equally weighted.
    for (std::set<ExecutionState*>::iterator
           it = states.begin(), ie = states.end();
         it != ie; ++it) {
      (*it)->weight = 1.;
    }

    if (OnlySeed) {
      doDumpStates();
      return;
    }
  }

  searcher = constructUserSearcher(*this);

  std::vector<ExecutionState *> newStates(states.begin(), states.end());
  searcher->update(0, newStates, std::vector<ExecutionState *>());

  while (!states.empty() && !haltExecution) {
    ExecutionState &state = searcher->selectState();
    KInstruction *ki = state.pc;
    stepInstruction(state);

    executeInstruction(state, ki);
    processTimers(&state, maxInstructionTime);

    checkMemoryUsage();

    updateStates(&state);
  }

  delete searcher;
  searcher = 0;

  doDumpStates();
}

std::string Executor::getAddressInfo(ExecutionState &state, 
                                     ref<Expr> address) const{
  std::string Str;
  llvm::raw_string_ostream info(Str);
  info << "\taddress: " << address << "\n";
  uint64_t example;
  if (ConstantExpr *CE = dyn_cast<ConstantExpr>(address)) {
    example = CE->getZExtValue();
  } else {
    ref<ConstantExpr> value;
    bool success = solver->getValue(state, address, value);
    assert(success && "FIXME: Unhandled solver failure");
    (void) success;
    example = value->getZExtValue();
    info << "\texample: " << example << "\n";
    std::pair< ref<Expr>, ref<Expr> > res = solver->getRange(state, address);
    info << "\trange: [" << res.first << ", " << res.second <<"]\n";
  }
  
  MemoryObject hack((unsigned) example);    
  MemoryMap::iterator lower = state.addressSpace.objects.upper_bound(&hack);
  info << "\tnext: ";
  if (lower==state.addressSpace.objects.end()) {
    info << "none\n";
  } else {
    const MemoryObject *mo = lower->first;
    std::string alloc_info;
    mo->getAllocInfo(alloc_info);
    info << "object at " << mo->address
         << " of size " << mo->size << "\n"
         << "\t\t" << alloc_info << "\n";
  }
  if (lower!=state.addressSpace.objects.begin()) {
    --lower;
    info << "\tprev: ";
    if (lower==state.addressSpace.objects.end()) {
      info << "none\n";
    } else {
      const MemoryObject *mo = lower->first;
      std::string alloc_info;
      mo->getAllocInfo(alloc_info);
      info << "object at " << mo->address 
           << " of size " << mo->size << "\n"
           << "\t\t" << alloc_info << "\n";
    }
  }

  return info.str();
}

void Executor::pauseState(ExecutionState &state){
  auto it = std::find(continuedStates.begin(), continuedStates.end(), &state);
  // If the state was to be continued, but now gets paused again
  if (it != continuedStates.end()){
    // ...just don't continue it
    std::swap(*it, continuedStates.back());
    continuedStates.pop_back();
  } else {
    pausedStates.push_back(&state);
  }
}

void Executor::continueState(ExecutionState &state){
  auto it = std::find(pausedStates.begin(), pausedStates.end(), &state);
  // If the state was to be paused, but now gets continued again
  if (it != pausedStates.end()){
    // ...don't pause it
    std::swap(*it, pausedStates.back());
    pausedStates.pop_back();
  } else {
    continuedStates.push_back(&state);
  }
}

void Executor::terminateState(ExecutionState &state) {
  if (replayKTest && replayPosition!=replayKTest->numObjects) {
    klee_warning_once(replayKTest,
                      "replay did not consume all objects in test input.");
  }

  if (state.loopInProcess.isNull()) {
    if (state.doTrace) {
      interpreterHandler->processCallPath(state);
    }
    interpreterHandler->incPathsExplored();
  }

  ExecutionState *replacement = 0;
  state.terminateState(&replacement);
  assert(replacement != &state);
  if (replacement) addState(&state, replacement);

  std::vector<ExecutionState *>::iterator it =
      std::find(addedStates.begin(), addedStates.end(), &state);
  if (it==addedStates.end()) {
    state.pc = state.prevPC;

    removedStates.push_back(&state);
  } else {
    // never reached searcher, just delete immediately
    std::map< ExecutionState*, std::vector<SeedInfo> >::iterator it3 = 
      seedMap.find(&state);
    if (it3 != seedMap.end())
      seedMap.erase(it3);
    addedStates.erase(it);
    processTree->remove(state.ptreeNode);
    delete &state;
  }
}

void Executor::terminateStateEarly(ExecutionState &state, 
                                   const Twine &message) {
  if (!OnlyOutputStatesCoveringNew || state.coveredNew ||
      (AlwaysOutputSeeds && seedMap.count(&state)))
    interpreterHandler->processTestCase(state, (message + "\n").str().c_str(),
                                        "early");
  terminateState(state);
}

void Executor::terminateStateOnExit(ExecutionState &state) {
  if (!OnlyOutputStatesCoveringNew || state.coveredNew || 
      (AlwaysOutputSeeds && seedMap.count(&state)))
    interpreterHandler->processTestCase(state, 0, 0);
  terminateState(state);
}

const InstructionInfo & Executor::getLastNonKleeInternalInstruction(const ExecutionState &state,
    Instruction ** lastInstruction) {
  // unroll the stack of the applications state and find
  // the last instruction which is not inside a KLEE internal function
  ExecutionState::stack_ty::const_reverse_iterator it = state.stack.rbegin(),
      itE = state.stack.rend();

  // don't check beyond the outermost function (i.e. main())
  itE--;

  const InstructionInfo * ii = 0;
  if (kmodule->internalFunctions.count(it->kf->function) == 0){
    ii =  state.prevPC->info;
    *lastInstruction = state.prevPC->inst;
    //  Cannot return yet because even though
    //  it->function is not an internal function it might of
    //  been called from an internal function.
  }

  // Wind up the stack and check if we are in a KLEE internal function.
  // We visit the entire stack because we want to return a CallInstruction
  // that was not reached via any KLEE internal functions.
  for (;it != itE; ++it) {
    // check calling instruction and if it is contained in a KLEE internal function
    const Function * f = (*it->caller).inst->getParent()->getParent();
    if (kmodule->internalFunctions.count(f)){
      ii = 0;
      continue;
    }
    if (!ii){
      ii = (*it->caller).info;
      *lastInstruction = (*it->caller).inst;
    }
  }

  if (!ii) {
    // something went wrong, play safe and return the current instruction info
    *lastInstruction = state.prevPC->inst;
    return *state.prevPC->info;
  }
  return *ii;
}

bool Executor::shouldExitOn(enum TerminateReason termReason) {
  std::vector<TerminateReason>::iterator s = ExitOnErrorType.begin();
  std::vector<TerminateReason>::iterator e = ExitOnErrorType.end();

  for (; s != e; ++s)
    if (termReason == *s)
      return true;

  return false;
}

void Executor::terminateStateOnError(ExecutionState &state,
                                     const llvm::Twine &messaget,
                                     enum TerminateReason termReason,
                                     const char *suffix,
                                     const llvm::Twine &info) {
  std::string message = messaget.str();
  static std::set< std::pair<Instruction*, std::string> > emittedErrors;
  Instruction * lastInst;
  const InstructionInfo &ii = getLastNonKleeInternalInstruction(state, &lastInst);
  
  if (EmitAllErrors ||
      emittedErrors.insert(std::make_pair(lastInst, message)).second) {
    if (ii.file != "") {
      klee_message("ERROR: %s:%d: %s", ii.file.c_str(), ii.line, message.c_str());
    } else {
      klee_message("ERROR: (location information missing) %s", message.c_str());
    }
    if (!EmitAllErrors)
      klee_message("NOTE: now ignoring this error at this location");

    std::string MsgString;
    llvm::raw_string_ostream msg(MsgString);
    msg << "Error: " << message << "\n";
    if (ii.file != "") {
      msg << "File: " << ii.file << "\n";
      msg << "Line: " << ii.line << "\n";
      msg << "assembly.ll line: " << ii.assemblyLine << "\n";
    }
    msg << "Stack: \n";
    state.dumpStack(msg);

    std::string info_str = info.str();
    if (info_str != "")
      msg << "Info: \n" << info_str;

    std::string suffix_buf;
    if (!suffix) {
      suffix_buf = TerminateReasonNames[termReason];
      suffix_buf += ".err";
      suffix = suffix_buf.c_str();
    }

    interpreterHandler->processTestCase(state, msg.str().c_str(), suffix);
  }
  state.doTrace = false;

  terminateState(state);

  if (shouldExitOn(termReason))
    haltExecution = true;
}

// XXX shoot me
static const char *okExternalsList[] = { /* Nothing! */ };
static std::set<std::string> okExternals(okExternalsList,
                                         okExternalsList + 
                                         (sizeof(okExternalsList)/sizeof(okExternalsList[0])));

void Executor::callExternalFunction(ExecutionState &state,
                                    KInstruction *target,
                                    Function *function,
                                    std::vector< ref<Expr> > &arguments) {
  // check if specialFunctionHandler wants it
  if (specialFunctionHandler->handle(state, function, target, arguments))
    return;
  
  if (ExternalCalls == ExternalCallPolicy::None
      && !okExternals.count(function->getName())) {
    klee_warning("Disallowed call to external function: %s\n",
               function->getName().str().c_str());
    terminateStateOnError(state, "external calls disallowed", User);
    return;
  }

  // normal external function handling path
  // allocate 128 bits for each argument (+return value) to support fp80's;
  // we could iterate through all the arguments first and determine the exact
  // size we need, but this is faster, and the memory usage isn't significant.
  uint64_t *args = (uint64_t*) alloca(2*sizeof(*args) * (arguments.size() + 1));
  memset(args, 0, 2 * sizeof(*args) * (arguments.size() + 1));
  unsigned wordIndex = 2;
  for (std::vector<ref<Expr> >::iterator ai = arguments.begin(), 
       ae = arguments.end(); ai!=ae; ++ai) {
    if (ExternalCalls == ExternalCallPolicy::All) { // don't bother checking uniqueness
      *ai = optimizer.optimizeExpr(*ai, true);
      ref<ConstantExpr> ce;
      bool success = solver->getValue(state, *ai, ce);
      assert(success && "FIXME: Unhandled solver failure");
      (void) success;
      ce->toMemory(&args[wordIndex]);
      ObjectPair op;
      // Checking to see if the argument is a pointer to something
      if (ce->getWidth() == Context::get().getPointerWidth() &&
          state.addressSpace.resolveOne(ce, op)) {
        op.second->flushToConcreteStore(solver, state);
      }
      wordIndex += (ce->getWidth()+63)/64;
    } else {
      ref<Expr> arg = toUnique(state, *ai);
      if (ConstantExpr *ce = dyn_cast<ConstantExpr>(arg)) {
        // XXX kick toMemory functions from here
        ce->toMemory(&args[wordIndex]);
        wordIndex += (ce->getWidth()+63)/64;
      } else {
        terminateStateOnExecError(state, 
                                  "external call with symbolic argument: " + 
                                  function->getName());
        return;
      }
    }
  }

  // Prepare external memory for invoking the function
  state.addressSpace.copyOutConcretes();
#ifndef WINDOWS
  // Update external errno state with local state value
  int *errno_addr = getErrnoLocation(state);
  ObjectPair result;
  bool resolved = state.addressSpace.resolveOne(
      ConstantExpr::create((uint64_t)errno_addr, Expr::Int64), result);
  if (!resolved)
    klee_error("Could not resolve memory object for errno");
  ref<Expr> errValueExpr = result.second->read(0, sizeof(*errno_addr) * 8);
  ConstantExpr *errnoValue = dyn_cast<ConstantExpr>(errValueExpr);
  if (!errnoValue) {
    terminateStateOnExecError(state,
                              "external call with errno value symbolic: " +
                                  function->getName());
    return;
  }

  externalDispatcher->setLastErrno(
      errnoValue->getZExtValue(sizeof(*errno_addr) * 8));
#endif

  if (!SuppressExternalWarnings) {

    std::string TmpStr;
    llvm::raw_string_ostream os(TmpStr);
    os << "calling external: " << function->getName().str() << "(";
    for (unsigned i=0; i<arguments.size(); i++) {
      os << arguments[i];
      if (i != arguments.size()-1)
        os << ", ";
    }
    os << ") at " << state.pc->getSourceLocation();
    
    if (AllExternalWarnings)
      klee_warning("%s", os.str().c_str());
    else
      klee_warning_once(function, "%s", os.str().c_str());
  }

  bool success = externalDispatcher->executeCall(function, target->inst, args);
  if (!success) {
    terminateStateOnError(state, "failed external call: " + function->getName(),
                          External);
    return;
  }

  if (!state.addressSpace.copyInConcretes()) {
    terminateStateOnError(state, "external modified read-only object",
                          External);
    return;
  }

#ifndef WINDOWS
  // Update errno memory object with the errno value from the call
  int error = externalDispatcher->getLastErrno();
  state.addressSpace.copyInConcrete(result.first, result.second,
                                    (uint64_t)&error);
#endif

  Type *resultType = target->inst->getType();
  if (resultType != Type::getVoidTy(function->getContext())) {
    ref<Expr> e = ConstantExpr::fromMemory((void*) args, 
                                           getWidthForLLVMType(resultType));
    bindLocal(target, state, e);
  }
}

 /***/

ref<Expr> Executor::replaceReadWithSymbolic(ExecutionState &state, 
                                            ref<Expr> e) {
  unsigned n = interpreterOpts.MakeConcreteSymbolic;
  if (!n || replayKTest || replayPath)
    return e;

  // right now, we don't replace symbolics (is there any reason to?)
  if (!isa<ConstantExpr>(e))
    return e;

  if (n != 1 && random() % n)
    return e;

  // create a new fresh location, assert it is equal to concrete value in e
  // and return it.
  
  static unsigned id;
  const Array *array =
      arrayCache.CreateArray("rrws_arr" + llvm::utostr(++id),
                             Expr::getMinBytesForWidth(e->getWidth()));
  ref<Expr> res = Expr::createTempRead(array, e->getWidth());
  ref<Expr> eq = NotOptimizedExpr::create(EqExpr::create(e, res));
  llvm::errs() << "Making symbolic: " << eq << "\n";
  state.addConstraint(eq);
  return res;
}

ObjectState *Executor::bindObjectInState(ExecutionState &state, 
                                         const MemoryObject *mo,
                                         bool isLocal,
                                         const Array *array) {
  ObjectState *os = array ? new ObjectState(mo, array) : new ObjectState(mo);
  state.addressSpace.bindObject(mo, os);

  // Its possible that multiple bindings of the same mo in the state
  // will put multiple copies on this list, but it doesn't really
  // matter because all we use this list for is to unbind the object
  // on function return.
  if (isLocal)
    state.stack.back().allocas.push_back(mo);

  return os;
}

void Executor::executeAlloc(ExecutionState &state,
                            ref<Expr> size,
                            bool isLocal,
                            KInstruction *target,
                            bool zeroMemory,
                            const ObjectState *reallocFrom,
                            size_t allocationAlignment) {
  size = toUnique(state, size);
  if (ConstantExpr *CE = dyn_cast<ConstantExpr>(size)) {
    const llvm::Value *allocSite = state.prevPC->inst;
    if (allocationAlignment == 0) {
      allocationAlignment = getAllocationAlignment(allocSite);
    }
    MemoryObject *mo =
        memory->allocate(CE->getZExtValue(), isLocal, /*isGlobal=*/false,
                         allocSite, allocationAlignment);
    if (!mo) {
      bindLocal(target, state, 
                ConstantExpr::alloc(0, Context::get().getPointerWidth()));
    } else {
      ObjectState *os = bindObjectInState(state, mo, isLocal);
      if (zeroMemory) {
        os->initializeToZero();
      } else {
        os->initializeToRandom();
      }
      bindLocal(target, state, mo->getBaseExpr());
      
      if (reallocFrom) {
        unsigned count = std::min(reallocFrom->size, os->size);
        for (unsigned i=0; i<count; i++)
          os->write(i, reallocFrom->read8(i));
        state.addressSpace.unbindObject(reallocFrom->getObject());
      }
    }
  } else {
    // XXX For now we just pick a size. Ideally we would support
    // symbolic sizes fully but even if we don't it would be better to
    // "smartly" pick a value, for example we could fork and pick the
    // min and max values and perhaps some intermediate (reasonable
    // value).
    // 
    // It would also be nice to recognize the case when size has
    // exactly two values and just fork (but we need to get rid of
    // return argument first). This shows up in pcre when llvm
    // collapses the size expression with a select.

    size = optimizer.optimizeExpr(size, true);

    ref<ConstantExpr> example;
    bool success = solver->getValue(state, size, example);
    assert(success && "FIXME: Unhandled solver failure");
    (void) success;
    
    // Try and start with a small example.
    Expr::Width W = example->getWidth();
    while (example->Ugt(ConstantExpr::alloc(128, W))->isTrue()) {
      ref<ConstantExpr> tmp = example->LShr(ConstantExpr::alloc(1, W));
      bool res;
      bool success = solver->mayBeTrue(state, EqExpr::create(tmp, size), res);
      assert(success && "FIXME: Unhandled solver failure");      
      (void) success;
      if (!res)
        break;
      example = tmp;
    }

    StatePair fixedSize = fork(state, EqExpr::create(example, size), true);
    
    if (fixedSize.second) { 
      // Check for exactly two values
      ref<ConstantExpr> tmp;
      bool success = solver->getValue(*fixedSize.second, size, tmp);
      assert(success && "FIXME: Unhandled solver failure");      
      (void) success;
      bool res;
      success = solver->mustBeTrue(*fixedSize.second, 
                                   EqExpr::create(tmp, size),
                                   res);
      assert(success && "FIXME: Unhandled solver failure");      
      (void) success;
      if (res) {
        executeAlloc(*fixedSize.second, tmp, isLocal,
                     target, zeroMemory, reallocFrom);
      } else {
        // See if a *really* big value is possible. If so assume
        // malloc will fail for it, so lets fork and return 0.
        StatePair hugeSize = 
          fork(*fixedSize.second, 
               UltExpr::create(ConstantExpr::alloc(1U<<31, W), size),
               true);
        if (hugeSize.first) {
          klee_message("NOTE: found huge malloc, returning 0");
          bindLocal(target, *hugeSize.first, 
                    ConstantExpr::alloc(0, Context::get().getPointerWidth()));
        }
        
        if (hugeSize.second) {

          std::string Str;
          llvm::raw_string_ostream info(Str);
          ExprPPrinter::printOne(info, "  size expr", size);
          info << "  concretization : " << example << "\n";
          info << "  unbound example: " << tmp << "\n";
          terminateStateOnError(*hugeSize.second, "concretized symbolic size",
                                Model, NULL, info.str());
        }
      }
    }

    if (fixedSize.first) // can be zero when fork fails
      executeAlloc(*fixedSize.first, example, isLocal, 
                   target, zeroMemory, reallocFrom);
  }
}

void Executor::executeFree(ExecutionState &state,
                           ref<Expr> address,
                           KInstruction *target) {
  address = optimizer.optimizeExpr(address, true);
  StatePair zeroPointer = fork(state, Expr::createIsZero(address), true);
  if (zeroPointer.first) {
    if (target)
      bindLocal(target, *zeroPointer.first, Expr::createPointer(0));
  }
  if (zeroPointer.second) { // address != 0
    ExactResolutionList rl;
    resolveExact(*zeroPointer.second, address, rl, "free");
    
    for (Executor::ExactResolutionList::iterator it = rl.begin(), 
           ie = rl.end(); it != ie; ++it) {
      const MemoryObject *mo = it->first.first;
      if (mo->isLocal) {
        terminateStateOnError(*it->second, "free of alloca", Free, NULL,
                              getAddressInfo(*it->second, address));
      } else if (mo->isGlobal) {
        terminateStateOnError(*it->second, "free of global", Free, NULL,
                              getAddressInfo(*it->second, address));
      } else {
        it->second->addressSpace.unbindObject(mo);
        if (target)
          bindLocal(target, *it->second, Expr::createPointer(0));
      }
    }
  }
}

void Executor::resolveExact(ExecutionState &state,
                            ref<Expr> p,
                            ExactResolutionList &results, 
                            const std::string &name) {
  p = optimizer.optimizeExpr(p, true);
  // XXX we may want to be capping this?
  ResolutionList rl;
  state.addressSpace.resolve(state, solver, p, rl);
  
  ExecutionState *unbound = &state;
  for (ResolutionList::iterator it = rl.begin(), ie = rl.end(); 
       it != ie; ++it) {
    ref<Expr> inBounds = EqExpr::create(p, it->first->getBaseExpr());
    
    StatePair branches = fork(*unbound, inBounds, true);
    
    if (branches.first)
      results.push_back(std::make_pair(*it, branches.first));

    unbound = branches.second;
    if (!unbound) // Fork failure
      break;
  }

  if (unbound) {
    terminateStateOnError(*unbound, "memory error: invalid pointer: " + name,
                          Ptr, NULL, getAddressInfo(*unbound, p));
  }
}

void Executor::executeMemoryOperation(ExecutionState &state,
                                      bool isWrite,
                                      ref<Expr> address,
                                      ref<Expr> value /* undef if read */,
                                      KInstruction *target) {
  Expr::Width type = (isWrite ? value->getWidth() : 
                     getWidthForLLVMType(target->inst->getType()));
  unsigned bytes = Expr::getMinBytesForWidth(type);

  if (SimplifySymIndices) {
    if (!isa<ConstantExpr>(address))
      address = state.constraints.simplifyExpr(address);
    if (isWrite && !isa<ConstantExpr>(value))
      value = state.constraints.simplifyExpr(value);
  }

<<<<<<< HEAD
  address = optimizer.optimizeExpr(address, true);
=======
  if (DebugReportSymbdex) {
    if (!isa<ConstantExpr>(address)) {
      printf("\n");
      printf("Some symbolic indexing going on here:\n");
      state.pc->printFileLine(llvm::errs());
      state.dumpStack(llvm::errs());
    }
  }
>>>>>>> 34ddddd4

  // fast path: single in-bounds resolution
  ObjectPair op;
  bool success;
  solver->setTimeout(coreSolverTimeout);
  if (!state.addressSpace.resolveOne(state, solver, address, op, success)) {
    address = toConstant(state, address, "resolveOne failure");
    success = state.addressSpace.resolveOne(cast<ConstantExpr>(address), op);
  }
  solver->setTimeout(time::Span());

  if (success) {
    const MemoryObject *mo = op.first;

    if (MaxSymArraySize && mo->size >= MaxSymArraySize) {
      address = toConstant(state, address, "max-sym-array-size");
    }
    
    ref<Expr> offset = mo->getOffsetExpr(address);
    ref<Expr> check = mo->getBoundsCheckOffset(offset, bytes);
    check = optimizer.optimizeExpr(check, true);

    bool inBounds;
    solver->setTimeout(coreSolverTimeout);
    bool success = solver->mustBeTrue(state, check, inBounds);
    solver->setTimeout(time::Span());
    if (!success) {
      state.pc = state.prevPC;
      terminateStateEarly(state, "Query timed out (bounds check).");
      return;
    }

    // check if the operation is intercepted
    if (isWrite) {
      std::string interceptWriter = state.getInterceptWriter(mo->address);
      if (interceptWriter != "") {
        GlobalValue *gv = kmodule->module->getNamedValue(interceptWriter);
        if (!gv) {
          klee_error("Function %s(), interceptor, not found!\n", interceptWriter.c_str());
        }
        Function* interceptFunc;
        if (!(interceptFunc = dyn_cast<Function>(gv))) {
          klee_error("Interceptor is not a function\n");
        }
        std::vector<ref<Expr>> interceptArgs;
        interceptArgs.push_back(/* address */ ConstantExpr::alloc(mo->address, 64));
        interceptArgs.push_back(/* offset */ ZExtExpr::create(offset, 32));
        interceptArgs.push_back(/* size */ ConstantExpr::alloc(bytes, 32));
        interceptArgs.push_back(/* value */ ZExtExpr::create(value, 64));
        executeCall(state, target, interceptFunc, interceptArgs);
        return;
      }
    } else {
      std::string interceptReader = state.getInterceptReader(mo->address);
      if (interceptReader != "") {
        GlobalValue *gv = kmodule->module->getNamedValue(interceptReader);
        if (!gv) {
          klee_error("Function %s(), interceptor, not found!\n", interceptReader.c_str());
        }
        Function* interceptFunc;
        if (!(interceptFunc = dyn_cast<Function>(gv))) {
          klee_error("Interceptor is not a function\n");
        }
        std::vector<ref<Expr>> interceptArgs;
        interceptArgs.push_back(/* address */ ConstantExpr::alloc(mo->address, 64));
        interceptArgs.push_back(/* offset */ ZExtExpr::create(offset, 32));
        interceptArgs.push_back(/* size */ ConstantExpr::alloc(bytes, 32));
        executeCall(state, target, interceptFunc, interceptArgs);
        return;
      }
    }


    if (inBounds) {
      const ObjectState *os = op.second;
      if (os->isAccessible()) {
        if (isWrite) {
          if (os->readOnly) {
            terminateStateOnError(state,
                                  "memory error: object read only",
                                  User);
          } else {
            ObjectState *wos = state.addressSpace.getWriteable(mo, os);
            wos->write(offset, value);
          }
        } else {
          ref<Expr> result = os->read(offset, type);

          if (interpreterOpts.MakeConcreteSymbolic)
            result = replaceReadWithSymbolic(state, result);

          bindLocal(target, state, result);
        }
      } else {
        std::stringstream msg;
        msg << "memory error: object inaccessible. ";
        msg << "It is rendered inaccessible because: ";
        msg << os->inaccessible_message;
        terminateStateOnError(state, msg.str(), Inaccessible);
      }

      return;
    }
  }

  // we are on an error path (no resolution, multiple resolution, one
  // resolution with out of bounds)

  address = optimizer.optimizeExpr(address, true);
  ResolutionList rl;  
  solver->setTimeout(coreSolverTimeout);
  bool incomplete = state.addressSpace.resolve(state, solver, address, rl,
                                               0, coreSolverTimeout);
  solver->setTimeout(time::Span());
  
  // XXX there is some query wasteage here. who cares?
  ExecutionState *unbound = &state;
  
  for (ResolutionList::iterator i = rl.begin(), ie = rl.end(); i != ie; ++i) {
    const MemoryObject *mo = i->first;
    const ObjectState *os = i->second;
    ref<Expr> inBounds = mo->getBoundsCheckPointer(address, bytes);
    
    StatePair branches = fork(*unbound, inBounds, true);
    ExecutionState *bound = branches.first;

    // bound can be 0 on failure or overlapped 
    if (bound) {
      if (os->isAccessible()) {
        if (isWrite) {
          if (os->readOnly) {
            terminateStateOnError(*bound,
                                  "memory error: object read only",
                                  User);
          } else {
            ObjectState *wos = bound->addressSpace.getWriteable(mo, os);
            wos->write(mo->getOffsetExpr(address), value);
          }
        } else {
          ref<Expr> result = os->read(mo->getOffsetExpr(address), type);
          bindLocal(target, *bound, result);
        }
      } else {
        std::stringstream msg;
        msg << "memory error: object inaccessible. ";
        msg << "It is rendered inaccessible because: ";
        msg << os->inaccessible_message;
        terminateStateOnError(state, msg.str(), Inaccessible);
      }
    } else {
      std::stringstream msg;
      msg << "memory error: object inaccessible. ";
      msg << "It is rendered inaccessible because: ";
      msg << os->inaccessible_message;
      terminateStateOnError(state, msg.str(), Inaccessible);
    }

    unbound = branches.second;
    if (!unbound)
      break;
  }
  
  // XXX should we distinguish out of bounds and overlapped cases?
  if (unbound) {
    if (incomplete) {
      terminateStateEarly(*unbound, "Query timed out (resolve).");
    } else {
      terminateStateOnError(*unbound, "memory error: out of bound pointer", Ptr,
                            NULL, getAddressInfo(*unbound, address));
    }
  }
}

void Executor::executeMakeSymbolic(ExecutionState &state, 
                                   const MemoryObject *mo,
                                   const std::string &name) {
  // Create a new object state for the memory object (instead of a copy).
  if (!replayKTest) {
    // Find a unique name for this array.  First try the original name,
    // or if that fails try adding a unique identifier.
    unsigned id = 0;
    std::string uniqueName = name;
    while (!state.arrayNames.insert(uniqueName).second) {
      uniqueName = name + "_" + llvm::utostr(++id);
    }
    const Array *array = arrayCache.CreateArray(uniqueName, mo->size);
    bindObjectInState(state, mo, false, array);
    state.addSymbolic(mo, array);
    
    std::map< ExecutionState*, std::vector<SeedInfo> >::iterator it = 
      seedMap.find(&state);
    if (it!=seedMap.end()) { // In seed mode we need to add this as a
                             // binding.
      for (std::vector<SeedInfo>::iterator siit = it->second.begin(), 
             siie = it->second.end(); siit != siie; ++siit) {
        SeedInfo &si = *siit;
        KTestObject *obj = si.getNextInput(mo, NamedSeedMatching);

        if (!obj) {
          if (ZeroSeedExtension) {
            std::vector<unsigned char> &values = si.assignment.bindings[array];
            values = std::vector<unsigned char>(mo->size, '\0');
          } else if (!AllowSeedExtension) {
            terminateStateOnError(state, "ran out of inputs during seeding",
                                  User);
            break;
          }
        } else {
          if (obj->numBytes != mo->size &&
              ((!(AllowSeedExtension || ZeroSeedExtension)
                && obj->numBytes < mo->size) ||
               (!AllowSeedTruncation && obj->numBytes > mo->size))) {
	    std::stringstream msg;
	    msg << "replace size mismatch: "
		<< mo->name << "[" << mo->size << "]"
		<< " vs " << obj->name << "[" << obj->numBytes << "]"
		<< " in test\n";

            terminateStateOnError(state, msg.str(), User);
            break;
          } else {
            std::vector<unsigned char> &values = si.assignment.bindings[array];
            values.insert(values.begin(), obj->bytes, 
                          obj->bytes + std::min(obj->numBytes, mo->size));
            if (ZeroSeedExtension) {
              for (unsigned i=obj->numBytes; i<mo->size; ++i)
                values.push_back('\0');
            }
          }
        }
      }
    }
  } else {
    ObjectState *os = bindObjectInState(state, mo, false);
    if (replayPosition >= replayKTest->numObjects) {
      terminateStateOnError(state, "replay count mismatch", User);
    } else {
      KTestObject *obj = &replayKTest->objects[replayPosition++];
      if (obj->numBytes != mo->size) {
        terminateStateOnError(state, "replay size mismatch", User);
      } else {
        for (unsigned i=0; i<mo->size; i++)
          os->write8(i, obj->bytes[i]);
      }
    }
  }
}

void Executor::executePossiblyHavoc(ExecutionState &state,
                                    const MemoryObject *mo,
                                    const std::string &name) {
  if (replayKTest) {
    terminateStateOnError(state,
                          "klee_possibly_havoc does not support replayKTest.",
                          Unhandled);
    return;
  }

  unsigned id = 0;
  std::string uniqueName = name;
  while (!state.havocNames.insert(uniqueName).second) {
    uniqueName = name + "_" + llvm::utostr(++id);
  }

  state.addHavocInfo(mo, uniqueName);
}


/***/

void Executor::runFunctionAsMain(Function *f,
				 int argc,
				 char **argv,
				 char **envp) {
  std::vector<ref<Expr> > arguments;

  // force deterministic initialization of memory objects
  srand(1);
  srandom(1);
  
  MemoryObject *argvMO = 0;

  // In order to make uclibc happy and be closer to what the system is
  // doing we lay out the environments at the end of the argv array
  // (both are terminated by a null). There is also a final terminating
  // null that uclibc seems to expect, possibly the ELF header?

  int envc;
  for (envc=0; envp[envc]; ++envc) ;

  unsigned NumPtrBytes = Context::get().getPointerWidth() / 8;
  KFunction *kf = kmodule->functionMap[f];
  assert(kf);
  Function::arg_iterator ai = f->arg_begin(), ae = f->arg_end();
  if (ai!=ae) {
    arguments.push_back(ConstantExpr::alloc(argc, Expr::Int32));
    if (++ai!=ae) {
      Instruction *first = &*(f->begin()->begin());
      argvMO =
          memory->allocate((argc + 1 + envc + 1 + 1) * NumPtrBytes,
                           /*isLocal=*/false, /*isGlobal=*/true,
                           /*allocSite=*/first, /*alignment=*/8);

      if (!argvMO)
        klee_error("Could not allocate memory for function arguments");

      arguments.push_back(argvMO->getBaseExpr());

      if (++ai!=ae) {
        uint64_t envp_start = argvMO->address + (argc+1)*NumPtrBytes;
        arguments.push_back(Expr::createPointer(envp_start));

        if (++ai!=ae)
          klee_error("invalid main function (expect 0-3 arguments)");
      }
    }
  }

  ExecutionState *state = new ExecutionState(kmodule->functionMap[f]);

  state->condoneUndeclaredHavocs = interpreterOpts.CondoneUndeclaredHavocs;
  if (pathWriter) 
    state->pathOS = pathWriter->open();
  if (symPathWriter) 
    state->symPathOS = symPathWriter->open();


  if (statsTracker)
    statsTracker->framePushed(*state, 0);

  assert(arguments.size() == f->arg_size() && "wrong number of arguments");
  for (unsigned i = 0, e = f->arg_size(); i != e; ++i)
    bindArgument(kf, i, *state, arguments[i]);

  if (argvMO) {
    ObjectState *argvOS = bindObjectInState(*state, argvMO, false);

    for (int i=0; i<argc+1+envc+1+1; i++) {
      if (i==argc || i>=argc+1+envc) {
        // Write NULL pointer
        argvOS->write(i * NumPtrBytes, Expr::createPointer(0));
      } else {
        char *s = i<argc ? argv[i] : envp[i-(argc+1)];
        int j, len = strlen(s);

        MemoryObject *arg =
            memory->allocate(len + 1, /*isLocal=*/false, /*isGlobal=*/true,
                             /*allocSite=*/state->pc->inst, /*alignment=*/8);
        if (!arg)
          klee_error("Could not allocate memory for function arguments");
        ObjectState *os = bindObjectInState(*state, arg, false);
        for (j=0; j<len+1; j++)
          os->write8(j, s[j]);

        // Write pointer to newly allocated and initialised argv/envp c-string
        argvOS->write(i * NumPtrBytes, arg->getBaseExpr());
      }
    }
  }
  
  initializeGlobals(*state);

  processTree = new PTree(state);
  state->ptreeNode = processTree->root;
  run(*state);
  delete processTree;
  processTree = 0;

  // hack to clear memory objects
  kmodule->clearAnalysedLoops(); //Must be called before delete memry;
  delete memory;
  memory = new MemoryManager(NULL);

  globalObjects.clear();
  globalAddresses.clear();

  if (statsTracker)
    statsTracker->done();
}

unsigned Executor::getPathStreamID(const ExecutionState &state) {
  assert(pathWriter);
  return state.pathOS.getID();
}

unsigned Executor::getSymbolicPathStreamID(const ExecutionState &state) {
  assert(symPathWriter);
  return state.symPathOS.getID();
}

void Executor::getConstraintLog(const ExecutionState &state, std::string &res,
                                Interpreter::LogType logFormat) {

  switch (logFormat) {
  case STP: {
    Query query(state.constraints, ConstantExpr::alloc(0, Expr::Bool));
    char *log = solver->getConstraintLog(query);
    res = std::string(log);
    free(log);
  } break;

  case KQUERY: {
    std::string Str;
    llvm::raw_string_ostream info(Str);
    ExprPPrinter::printConstraints(info, state.constraints);
    res = info.str();
  } break;

  case SMTLIB2: {
    std::string Str;
    llvm::raw_string_ostream info(Str);
    ExprSMTLIBPrinter printer;
    printer.setOutput(info);
    Query query(state.constraints, ConstantExpr::alloc(0, Expr::Bool));
    printer.setQuery(query);
    printer.generateOutput();
    res = info.str();
  } break;

  default:
    klee_warning("Executor::getConstraintLog() : Log format not supported!");
  }
}

bool Executor::getSymbolicSolution(const ExecutionState &state,
                                   std::vector< 
                                   std::pair<std::string,
                                   std::vector<unsigned char> > >
                                   &res,
                                   std::vector<HavocedLocation> &havocs) {
  solver->setTimeout(coreSolverTimeout);

  ExecutionState tmp(state);

  // Go through each byte in every test case and attempt to restrict
  // it to the constraints contained in cexPreferences.  (Note:
  // usually this means trying to make it an ASCII character (0-127)
  // and therefore human readable. It is also possible to customize
  // the preferred constraints.  See test/Features/PreferCex.c for
  // an example) While this process can be very expensive, it can
  // also make understanding individual test cases much easier.
  for (unsigned i = 0; i != state.symbolics.size(); ++i) {
    const MemoryObject *mo = state.symbolics[i].first;
    std::vector< ref<Expr> >::const_iterator pi = 
      mo->cexPreferences.begin(), pie = mo->cexPreferences.end();
    for (; pi != pie; ++pi) {
      bool mustBeTrue;
      // Attempt to bound byte to constraints held in cexPreferences
      bool success = solver->mustBeTrue(tmp, Expr::createIsZero(*pi), 
					mustBeTrue);
      // If it isn't possible to constrain this particular byte in the desired
      // way (normally this would mean that the byte can't be constrained to
      // be between 0 and 127 without making the entire constraint list UNSAT)
      // then just continue on to the next byte.
      if (!success) break;
      // If the particular constraint operated on in this iteration through
      // the loop isn't implied then add it to the list of constraints.
      if (!mustBeTrue) tmp.addConstraint(*pi);
    }
    if (pi!=pie) break;
  }

  std::vector< std::vector<unsigned char> > values;
  std::vector<const Array*> objects;
  std::vector<std::string> havoc_names;
  std::vector<BitArray> havoc_masks;
  for (unsigned i = 0; i != state.symbolics.size(); ++i)
    objects.push_back(state.symbolics[i].second);
  for (auto i = state.havocs.begin(); i != state.havocs.end(); ++i) {
    if (i->second.havoced) {
      objects.push_back(i->second.value);
      havoc_names.push_back(i->second.name);
      havoc_masks.push_back(i->second.mask);
    }
  }
  bool success = solver->getInitialValues(tmp, objects, values);
  solver->setTimeout(time::Span());
  if (!success) {
    klee_warning("unable to compute initial values (invalid constraints?)!");
    ExprPPrinter::printQuery(llvm::errs(), state.constraints,
                             ConstantExpr::alloc(0, Expr::Bool));
    return false;
  }
  unsigned i = 0;
  for (; i != state.symbolics.size(); ++i) {
    res.push_back(std::make_pair(objects[i]->name, values[i]));
  }
  for (; i < values.size(); ++i) {
    int index = i - state.symbolics.size();
    HavocedLocation hl = {.name = havoc_names[index],
                          .value = values[i],
                          .mask = havoc_masks[index]};
    havocs.push_back(hl);
  }
  return true;
}

void Executor::getCoveredLines(const ExecutionState &state,
                               std::map<const std::string*, std::set<unsigned> > &res) {
  res = state.coveredLines;
}

void Executor::doImpliedValueConcretization(ExecutionState &state,
                                            ref<Expr> e,
                                            ref<ConstantExpr> value) {
  abort(); // FIXME: Broken until we sort out how to do the write back.
  //FIXME: handle ObjectState::accessible here.

  if (DebugCheckForImpliedValues)
    ImpliedValue::checkForImpliedValues(solver->solver, e, value);

  ImpliedValueList results;
  ImpliedValue::getImpliedValues(e, value, results);
  for (ImpliedValueList::iterator it = results.begin(), ie = results.end();
       it != ie; ++it) {
    ReadExpr *re = it->first.get();
    
    if (ConstantExpr *CE = dyn_cast<ConstantExpr>(re->index)) {
      // FIXME: This is the sole remaining usage of the Array object
      // variable. Kill me.
      const MemoryObject *mo = 0; //re->updates.root->object;
      const ObjectState *os = state.addressSpace.findObject(mo);

      if (!os) {
        // object has been free'd, no need to concretize (although as
        // in other cases we would like to concretize the outstanding
        // reads, but we have no facility for that yet)
      } else {
        assert(!os->readOnly && 
               "not possible? read only object with static read?");
        ObjectState *wos = state.addressSpace.getWriteable(mo, os);
        wos->write(CE, it->second);
      }
    }
  }
}

Expr::Width Executor::getWidthForLLVMType(llvm::Type *type) const {
  return kmodule->targetData->getTypeSizeInBits(type);
}

size_t Executor::getAllocationAlignment(const llvm::Value *allocSite) const {
  // FIXME: 8 was the previous default. We shouldn't hard code this
  // and should fetch the default from elsewhere.
  const size_t forcedAlignment = 8;
  size_t alignment = 0;
  llvm::Type *type = NULL;
  std::string allocationSiteName(allocSite->getName().str());
  if (const GlobalValue *GV = dyn_cast<GlobalValue>(allocSite)) {
    alignment = GV->getAlignment();
    if (const GlobalVariable *globalVar = dyn_cast<GlobalVariable>(GV)) {
      // All GlobalVariables's have pointer type
      llvm::PointerType *ptrType =
          dyn_cast<llvm::PointerType>(globalVar->getType());
      assert(ptrType && "globalVar's type is not a pointer");
      type = ptrType->getElementType();
    } else {
      type = GV->getType();
    }
  } else if (const AllocaInst *AI = dyn_cast<AllocaInst>(allocSite)) {
    alignment = AI->getAlignment();
    type = AI->getAllocatedType();
  } else if (isa<InvokeInst>(allocSite) || isa<CallInst>(allocSite)) {
    // FIXME: Model the semantics of the call to use the right alignment
    llvm::Value *allocSiteNonConst = const_cast<llvm::Value *>(allocSite);
    const CallSite cs = (isa<InvokeInst>(allocSiteNonConst)
                             ? CallSite(cast<InvokeInst>(allocSiteNonConst))
                             : CallSite(cast<CallInst>(allocSiteNonConst)));
    llvm::Function *fn =
        klee::getDirectCallTarget(cs, /*moduleIsFullyLinked=*/true);
    if (fn)
      allocationSiteName = fn->getName().str();

    klee_warning_once(fn != NULL ? fn : allocSite,
                      "Alignment of memory from call \"%s\" is not "
                      "modelled. Using alignment of %zu.",
                      allocationSiteName.c_str(), forcedAlignment);
    alignment = forcedAlignment;
  } else {
    llvm_unreachable("Unhandled allocation site");
  }

  if (alignment == 0) {
    assert(type != NULL);
    // No specified alignment. Get the alignment for the type.
    if (type->isSized()) {
      alignment = kmodule->targetData->getPrefTypeAlignment(type);
    } else {
      klee_warning_once(allocSite, "Cannot determine memory alignment for "
                                   "\"%s\". Using alignment of %zu.",
                        allocationSiteName.c_str(), forcedAlignment);
      alignment = forcedAlignment;
    }
  }

  // Currently we require alignment be a power of 2
  if (!bits64::isPowerOfTwo(alignment)) {
    klee_warning_once(allocSite, "Alignment of %zu requested for %s but this "
                                 "not supported. Using alignment of %zu",
                      alignment, allocSite->getName().str().c_str(),
                      forcedAlignment);
    alignment = forcedAlignment;
  }
  assert(bits64::isPowerOfTwo(alignment) &&
         "Returned alignment must be a power of two");
  return alignment;
}

void Executor::prepareForEarlyExit() {
  if (statsTracker) {
    // Make sure stats get flushed out
    statsTracker->done();
  }
}

/// Returns the errno location in memory
int *Executor::getErrnoLocation(const ExecutionState &state) const {
#ifndef __APPLE__
  /* From /usr/include/errno.h: it [errno] is a per-thread variable. */
  return __errno_location();
#else
  return __error();
#endif
}

///

Interpreter *Interpreter::create(LLVMContext &ctx, const InterpreterOptions &opts,
                                 InterpreterHandler *ih) {
  return new Executor(ctx, opts, ih);
}<|MERGE_RESOLUTION|>--- conflicted
+++ resolved
@@ -76,20 +76,11 @@
 #include "llvm/IR/CallSite.h"
 #endif
 
-<<<<<<< HEAD
-=======
-#ifdef HAVE_ZLIB_H
-#include "klee/Internal/Support/CompressionStream.h"
-#endif
-
-//TODO: generalize for otehr LLVM versions like the above
+
+//TODO: generalize for other LLVM versions like the above
 #include <llvm/Analysis/LoopInfo.h>
 #include <llvm/Analysis/Dominators.h>
 
-
-#include <cassert>
->>>>>>> 34ddddd4
-#include <algorithm>
 #include <cassert>
 #include <cerrno>
 #include <cxxabi.h>
@@ -412,173 +403,18 @@
     cl::cat(DebugCat));
 #endif
 
-<<<<<<< HEAD
 cl::opt<bool> DebugCheckForImpliedValues(
     "debug-check-for-implied-values", cl::init(false),
     cl::desc("Debug the implied value optimization"),
     cl::cat(DebugCat));
-=======
-  cl::opt<bool>
-  DebugCheckForImpliedValues("debug-check-for-implied-values");
-
-  cl::opt<bool>
-  DebugReportSymbdex("debug-report-symbdex",
-                     cl::desc("print stack trace for each symbolic "
-                              "indexing occurence (symbdex may "
-                              "considerably slow down symbolic "
-                              "execution)"));
-
-  cl::opt<bool>
-  SimplifySymIndices("simplify-sym-indices",
-                     cl::init(false),
-		     cl::desc("Simplify symbolic accesses using equalities from other constraints (default=off)"));
-
-  cl::opt<bool>
-  EqualitySubstitution("equality-substitution",
-		       cl::init(true),
-		       cl::desc("Simplify equality expressions before querying the solver (default=on)."));
-
-  cl::opt<unsigned>
-  MaxSymArraySize("max-sym-array-size",
-                  cl::init(0));
-
-  cl::opt<bool>
-  SuppressExternalWarnings("suppress-external-warnings",
-			   cl::init(false),
-			   cl::desc("Supress warnings about calling external functions."));
-
-  cl::opt<bool>
-  AllExternalWarnings("all-external-warnings",
-		      cl::init(false),
-		      cl::desc("Issue an warning everytime an external call is made," 
-			       "as opposed to once per function (default=off)"));
-
-  cl::opt<bool>
-  OnlyOutputStatesCoveringNew("only-output-states-covering-new",
-                              cl::init(false),
-			      cl::desc("Only output test cases covering new code (default=off)."));
-
-  cl::opt<bool>
-  EmitAllErrors("emit-all-errors",
-                cl::init(false),
-                cl::desc("Generate tests cases for all errors "
-                         "(default=off, i.e. one per (error,instruction) pair)"));
-  
-  cl::opt<bool>
-  NoExternals("no-externals", 
-           cl::desc("Do not allow external function calls (default=off)"));
-
-  cl::opt<bool>
-  AlwaysOutputSeeds("always-output-seeds",
-		    cl::init(true));
-
-  cl::opt<bool>
-  OnlyReplaySeeds("only-replay-seeds",
-		  cl::init(false),
-                  cl::desc("Discard states that do not have a seed (default=off)."));
- 
-  cl::opt<bool>
-  OnlySeed("only-seed",
-	   cl::init(false),
-           cl::desc("Stop execution after seeding is done without doing regular search (default=off)."));
- 
-  cl::opt<bool>
-  AllowSeedExtension("allow-seed-extension",
-		     cl::init(false),
-                     cl::desc("Allow extra (unbound) values to become symbolic during seeding (default=false)."));
- 
-  cl::opt<bool>
-  ZeroSeedExtension("zero-seed-extension",
-		    cl::init(false),
-		    cl::desc("(default=off)"));
- 
-  cl::opt<bool>
-  AllowSeedTruncation("allow-seed-truncation",
-		      cl::init(false),
-                      cl::desc("Allow smaller buffers than in seeds (default=off)."));
- 
-  cl::opt<bool>
-  NamedSeedMatching("named-seed-matching",
-		    cl::init(false),
-                    cl::desc("Use names to match symbolic objects to inputs (default=off)."));
-
-  cl::opt<double>
-  MaxStaticForkPct("max-static-fork-pct", 
-		   cl::init(1.),
-		   cl::desc("(default=1.0)"));
-
-  cl::opt<double>
-  MaxStaticSolvePct("max-static-solve-pct",
-		    cl::init(1.),
-		    cl::desc("(default=1.0)"));
-
-  cl::opt<double>
-  MaxStaticCPForkPct("max-static-cpfork-pct", 
-		     cl::init(1.),
-		     cl::desc("(default=1.0)"));
-
-  cl::opt<double>
-  MaxStaticCPSolvePct("max-static-cpsolve-pct",
-		      cl::init(1.),
-		      cl::desc("(default=1.0)"));
-
-  cl::opt<double>
-  MaxInstructionTime("max-instruction-time",
-                     cl::desc("Only allow a single instruction to take this much time (default=0s (off)). Enables --use-forked-solver"),
-                     cl::init(0));
-  
-  cl::opt<double>
-  SeedTime("seed-time",
-           cl::desc("Amount of time to dedicate to seeds, before normal search (default=0 (off))"),
-           cl::init(0));
-  
-  cl::list<Executor::TerminateReason>
-  ExitOnErrorType("exit-on-error-type",
-		  cl::desc("Stop execution after reaching a specified condition.  (default=off)"),
-		  cl::values(
-		    clEnumValN(Executor::Abort, "Abort", "The program crashed"),
-		    clEnumValN(Executor::Assert, "Assert", "An assertion was hit"),
-		    clEnumValN(Executor::BadVectorAccess, "BadVectorAccess", "Vector accessed out of bounds"),
-		    clEnumValN(Executor::Exec, "Exec", "Trying to execute an unexpected instruction"),
-		    clEnumValN(Executor::External, "External", "External objects referenced"),
-		    clEnumValN(Executor::Free, "Free", "Freeing invalid memory"),
-		    clEnumValN(Executor::Model, "Model", "Memory model limit hit"),
-		    clEnumValN(Executor::Overflow, "Overflow", "An overflow occurred"),
-		    clEnumValN(Executor::Ptr, "Ptr", "Pointer error"),
-		    clEnumValN(Executor::ReadOnly, "ReadOnly", "Write to read-only memory"),
-		    clEnumValN(Executor::ReportError, "ReportError", "klee_report_error called"),
-		    clEnumValN(Executor::User, "User", "Wrong klee_* functions invocation"),
-		    clEnumValN(Executor::Inaccessible, "Inaccessible", "The memory access is forbidden for this address at this point by klee_forbid_access"),
-		    clEnumValN(Executor::Unhandled, "Unhandled", "Unhandled instruction hit"),
-		    clEnumValEnd),
-		  cl::ZeroOrMore);
-
-  cl::opt<unsigned long long>
-  StopAfterNInstructions("stop-after-n-instructions",
-                         cl::desc("Stop execution after specified number of instructions (default=0 (off))"),
-                         cl::init(0));
-  
-  cl::opt<unsigned>
-  MaxForks("max-forks",
-           cl::desc("Only fork this many times (default=-1 (off))"),
-           cl::init(~0u));
-  
-  cl::opt<unsigned>
-  MaxDepth("max-depth",
-           cl::desc("Only allow this many symbolic branches (default=0 (off))"),
-           cl::init(0));
-  
-  cl::opt<unsigned>
-  MaxMemory("max-memory",
-            cl::desc("Refuse to fork when above this amount of memory (in MB, default=2000)"),
-            cl::init(2000));
-
-  cl::opt<bool>
-  MaxMemoryInhibit("max-memory-inhibit",
-            cl::desc("Inhibit forking at memory cap (vs. random terminate) (default=on)"),
-            cl::init(true));
-}
->>>>>>> 34ddddd4
+
+cl::opt<bool>
+  DebugReportSymbdex("debug-report-symbdex", cl::init(false),
+  cl::desc("print stack trace for each symbolic "
+          "indexing occurence (symbdex may "
+          "considerably slow down symbolic "
+          "execution)"),
+  cl::cat(DebugCat));
 
 } // namespace
 
@@ -718,16 +554,12 @@
                        userSearcherRequiresMD2U());
   }
 
-<<<<<<< HEAD
   // Initialize the context.
   DataLayout *TD = kmodule->targetData.get();
   Context::initialize(TD->isLittleEndian(),
                       (Expr::Width)TD->getPointerSizeInBits());
 
   return kmodule->module.get();
-=======
-  return module;
->>>>>>> 34ddddd4
 }
 
 Executor::~Executor() {
@@ -1984,19 +1816,15 @@
               CallSite cs = (isa<InvokeInst>(caller) ? CallSite(cast<InvokeInst>(caller)) : 
                              CallSite(cast<CallInst>(caller)));
 
-              // XXX need to check other param attrs ?
-              isSExt = cs.paramHasAttr(0, llvm::Attribute::SExt);
-            }
-
-<<<<<<< HEAD
             // XXX need to check other param attrs ?
 #if LLVM_VERSION_CODE >= LLVM_VERSION(5, 0)
-            bool isSExt = cs.hasRetAttr(llvm::Attribute::SExt);
+            isSExt = cs.hasRetAttr(llvm::Attribute::SExt);
 #else
-            bool isSExt = cs.paramHasAttr(0, llvm::Attribute::SExt);
+            isSExt = cs.paramHasAttr(0, llvm::Attribute::SExt);
 #endif
-=======
->>>>>>> 34ddddd4
+            }
+
+
             if (isSExt) {
               result = SExtExpr::create(result, to);
             } else {
@@ -3951,9 +3779,6 @@
       value = state.constraints.simplifyExpr(value);
   }
 
-<<<<<<< HEAD
-  address = optimizer.optimizeExpr(address, true);
-=======
   if (DebugReportSymbdex) {
     if (!isa<ConstantExpr>(address)) {
       printf("\n");
@@ -3962,7 +3787,8 @@
       state.dumpStack(llvm::errs());
     }
   }
->>>>>>> 34ddddd4
+
+  address = optimizer.optimizeExpr(address, true);
 
   // fast path: single in-bounds resolution
   ObjectPair op;
