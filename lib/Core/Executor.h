--- conflicted
+++ resolved
@@ -235,13 +235,10 @@
   // @brief buffer to store logs before flushing to file
   llvm::raw_string_ostream debugLogBuffer;
 
-<<<<<<< HEAD
   /// Optimizes expressions
   ExprOptimizer optimizer;
-=======
   void addState(ExecutionState *current,
                 ExecutionState *fresh);
->>>>>>> 34ddddd4
 
   llvm::Function* getTargetFunction(llvm::Value *calledVal,
                                     ExecutionState &state);
@@ -545,19 +542,10 @@
                         Interpreter::LogType logFormat =
                             Interpreter::STP) override;
 
-<<<<<<< HEAD
   bool getSymbolicSolution(
       const ExecutionState &state,
-      std::vector<std::pair<std::string, std::vector<unsigned char>>> &res)
+      std::vector<std::pair<std::string, std::vector<unsigned char>>> &res, std::vector<HavocedLocation> &havocs)
       override;
-=======
-  virtual bool getSymbolicSolution(const ExecutionState &state, 
-                                   std::vector< 
-                                   std::pair<std::string,
-                                   std::vector<unsigned char> > >
-                                   &res,
-                                   std::vector<HavocedLocation> &havocs);
->>>>>>> 34ddddd4
 
   void getCoveredLines(const ExecutionState &state,
                        std::map<const std::string *, std::set<unsigned>> &res)
