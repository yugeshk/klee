//===-- SpecialFunctionHandler.h --------------------------------*- C++ -*-===//
//
//                     The KLEE Symbolic Virtual Machine
//
// This file is distributed under the University of Illinois Open Source
// License. See LICENSE.TXT for details.
//
//===----------------------------------------------------------------------===//

#ifndef KLEE_SPECIALFUNCTIONHANDLER_H
#define KLEE_SPECIALFUNCTIONHANDLER_H

#include <iterator>
#include <map>
#include <vector>
#include <string>

namespace llvm {
  class Function;
}

namespace klee {
  class Executor;
  class Expr;
  class ExecutionState;
  struct KInstruction;
  template<typename T> class ref;
  
  class SpecialFunctionHandler {
  public:
    typedef void (SpecialFunctionHandler::*Handler)(ExecutionState &state,
                                                    KInstruction *target, 
                                                    std::vector<ref<Expr> > 
                                                      &arguments);
    typedef std::map<const llvm::Function*, 
                     std::pair<Handler,bool> > handlers_ty;

    handlers_ty handlers;
    class Executor &executor;

    struct HandlerInfo {
      const char *name;
      SpecialFunctionHandler::Handler handler;
      bool doesNotReturn; /// Intrinsic terminates the process
      bool hasReturnValue; /// Intrinsic has a return value
      bool doNotOverride; /// Intrinsic should not be used if already defined
    };

    // const_iterator to iterate over stored HandlerInfo
    // FIXME: Implement >, >=, <=, < operators
    class const_iterator : public std::iterator<std::random_access_iterator_tag, HandlerInfo>
    {
      private:
        value_type* base;
        int index;
      public:
      const_iterator(value_type* hi) : base(hi), index(0) {};
      const_iterator& operator++();  // pre-fix
      const_iterator operator++(int); // post-fix
      const value_type& operator*() { return base[index];}
      const value_type* operator->() { return &(base[index]);}
      const value_type& operator[](int i) { return base[i];}
      bool operator==(const_iterator& rhs) { return (rhs.base + rhs.index) == (this->base + this->index);}
      bool operator!=(const_iterator& rhs) { return !(*this == rhs);}
    };

    static const_iterator begin();
    static const_iterator end();
    static int size();



  public:
    SpecialFunctionHandler(Executor &_executor);

    /// Perform any modifications on the LLVM module before it is
    /// prepared for execution. At the moment this involves deleting
    /// unused function bodies and marking intrinsics with appropriate
    /// flags for use in optimizations.
    void prepare();

    /// Initialize the internal handler map after the module has been
    /// prepared for execution.
    void bind();

    bool handle(ExecutionState &state, 
                llvm::Function *f,
                KInstruction *target,
                std::vector< ref<Expr> > &arguments);

    /* Convenience routines */

    std::string readStringAtAddress(ExecutionState &state, ref<Expr> address);
    
    /* Handlers */

#define HANDLER(name) void name(ExecutionState &state, \
                                KInstruction *target, \
                                std::vector< ref<Expr> > &arguments)
    HANDLER(handleAbort);
    HANDLER(handleAssert);
    HANDLER(handleAssertFail);
    HANDLER(handleAssume);
    HANDLER(handleCalloc);
    HANDLER(handleCheckMemoryAccess);
    HANDLER(handleDefineFixedObject);
    HANDLER(handleDelete);    
    HANDLER(handleDeleteArray);
    HANDLER(handleExit);
    HANDLER(handleAliasFunction);
    HANDLER(handleAliasFunctionRegex);
    HANDLER(handleAliasUndo);
    HANDLER(handleFree);
    HANDLER(handleGetErrno);
    HANDLER(handleGetObjSize);
    HANDLER(handleGetValue);
    HANDLER(handleInterceptReads);
    HANDLER(handleInterceptWrites);
    HANDLER(handleIsSymbolic);
    HANDLER(handleMakeSymbolic);
    HANDLER(handleMalloc);
    HANDLER(handleMarkGlobal);
    HANDLER(handleOpenMerge);
    HANDLER(handleCloseMerge);
    HANDLER(handleNew);
    HANDLER(handleNewArray);
    HANDLER(handlePreferCex);
    HANDLER(handlePosixPreferCex);
    HANDLER(handlePrintExpr);
    HANDLER(handlePrintRange);
    HANDLER(handleRange);
    HANDLER(handleRealloc);
    HANDLER(handleReportError);
    HANDLER(handleRevirtObjects);
    HANDLER(handleSetForking);
    HANDLER(handleSilentExit);
    HANDLER(handleStackTrace);
    HANDLER(handleUnderConstrained);
    HANDLER(handleWarning);
    HANDLER(handleWarningOnce);
    HANDLER(handleAddOverflow);
    HANDLER(handleMulOverflow);
    HANDLER(handleSubOverflow);
    HANDLER(handleDivRemOverflow);
    HANDLER(handleTraceParam);
    HANDLER(handleTraceParamPtr);
    HANDLER(handleTraceParamPtrDirected);
    HANDLER(handleTraceParamTaggedPtr);
    HANDLER(handleTraceParamJustPtr);
    HANDLER(handleTraceParamFPtr);
    HANDLER(handleTraceRet);
    HANDLER(handleTraceRetPtr);
    HANDLER(handleTraceRetJustPtr);
    HANDLER(handleTraceParamPtrField);
    HANDLER(handleTraceParamPtrFieldDirected);
    HANDLER(handleTraceParamPtrFieldJustPtr);
    HANDLER(handleTraceRetPtrField);
    HANDLER(handleTraceRetPtrFieldJustPtr);
    HANDLER(handleTraceParamPtrNestedField);
<<<<<<< HEAD
=======
    HANDLER(handleTraceParamPtrNestedFieldDirected);
>>>>>>> 68fbe775
    HANDLER(handleTraceRetPtrNestedField);
    HANDLER(handleTraceExtraPtr);
    HANDLER(handleTraceExtraPtrField);
    HANDLER(handleTraceExtraPtrFieldJustPtr);
    HANDLER(handleTraceExtraPtrNestedField);
    HANDLER(handleTraceExtraPtrNestedNestedField);
    HANDLER(handleForgetAll);
    HANDLER(handleInduceInvariants);
    HANDLER(handleForbidAccess);
    HANDLER(handleAllowAccess);
    HANDLER(handleDumpConstraints);
#undef HANDLER
  };
} // End klee namespace

#endif<|MERGE_RESOLUTION|>--- conflicted
+++ resolved
@@ -157,10 +157,7 @@
     HANDLER(handleTraceRetPtrField);
     HANDLER(handleTraceRetPtrFieldJustPtr);
     HANDLER(handleTraceParamPtrNestedField);
-<<<<<<< HEAD
-=======
     HANDLER(handleTraceParamPtrNestedFieldDirected);
->>>>>>> 68fbe775
     HANDLER(handleTraceRetPtrNestedField);
     HANDLER(handleTraceExtraPtr);
     HANDLER(handleTraceExtraPtrField);
