//===-- Memory.h ------------------------------------------------*- C++ -*-===//
//
//                     The KLEE Symbolic Virtual Machine
//
// This file is distributed under the University of Illinois Open Source
// License. See LICENSE.TXT for details.
//
//===----------------------------------------------------------------------===//

#ifndef KLEE_MEMORY_H
#define KLEE_MEMORY_H

#include "Context.h"
#include "TimingSolver.h"
#include "klee/Expr.h"

#include "llvm/ADT/StringExtras.h"

#include <vector>
#include <string>

namespace llvm {
  class Value;
}

namespace klee {

class BitArray;
class MemoryManager;
class Solver;
class ArrayCache;

class MemoryObject {
  friend class STPBuilder;
  friend class ObjectState;
  friend class ExecutionState;

private:
  static int counter;
  mutable unsigned refCount;

public:
  unsigned id;
  uint64_t address;

  /// size in bytes
  unsigned size;
  mutable std::string name;

  bool isLocal;
  mutable bool isGlobal;
  bool isFixed;

  bool isUserSpecified;

  MemoryManager *parent;

  /// "Location" for which this memory object was allocated. This
  /// should be either the allocating instruction or the global object
  /// it was allocated for (or whatever else makes sense).
  const llvm::Value *allocSite;
  
  /// A list of boolean expressions the user has requested be true of
  /// a counterexample. Mutable since we play a little fast and loose
  /// with allowing it to be added to during execution (although
  /// should sensibly be only at creation time).
  mutable std::vector< ref<Expr> > cexPreferences;

  // DO NOT IMPLEMENT
  MemoryObject(const MemoryObject &b);
  MemoryObject &operator=(const MemoryObject &b);

public:
  // XXX this is just a temp hack, should be removed
  explicit
  MemoryObject(uint64_t _address) 
    : refCount(0),
      id(counter++), 
      address(_address),
      size(0),
      isFixed(true),
      parent(NULL),
      allocSite(0) {
  }

  MemoryObject(uint64_t _address, unsigned _size, 
               bool _isLocal, bool _isGlobal, bool _isFixed,
               const llvm::Value *_allocSite,
               MemoryManager *_parent)
    : refCount(0), 
      id(counter++),
      address(_address),
      size(_size),
      name("unnamed"),
      isLocal(_isLocal),
      isGlobal(_isGlobal),
      isFixed(_isFixed),
      isUserSpecified(false),
      parent(_parent), 
      allocSite(_allocSite) {
  }

  ~MemoryObject();

  /// Get an identifying string for this allocation.
  void getAllocInfo(std::string &result) const;

  void setName(std::string name) const {
    this->name = name;
  }

  ref<ConstantExpr> getBaseExpr() const { 
    return ConstantExpr::create(address, Context::get().getPointerWidth());
  }
  ref<ConstantExpr> getSizeExpr() const { 
    return ConstantExpr::create(size, Context::get().getPointerWidth());
  }
  ref<Expr> getOffsetExpr(ref<Expr> pointer) const {
    return SubExpr::create(pointer, getBaseExpr());
  }
  ref<Expr> getBoundsCheckPointer(ref<Expr> pointer) const {
    return getBoundsCheckOffset(getOffsetExpr(pointer));
  }
  ref<Expr> getBoundsCheckPointer(ref<Expr> pointer, unsigned bytes) const {
    return getBoundsCheckOffset(getOffsetExpr(pointer), bytes);
  }

  ref<Expr> getBoundsCheckOffset(ref<Expr> offset) const {
    if (size==0) {
      return EqExpr::create(offset, 
                            ConstantExpr::alloc(0, Context::get().getPointerWidth()));
    } else {
      return UltExpr::create(offset, getSizeExpr());
    }
  }
  ref<Expr> getBoundsCheckOffset(ref<Expr> offset, unsigned bytes) const {
    if (bytes<=size) {
      return UltExpr::create(offset, 
                             ConstantExpr::alloc(size - bytes + 1, 
                                                 Context::get().getPointerWidth()));
    } else {
      return ConstantExpr::alloc(0, Expr::Bool);
    }
  }
};

class ObjectState {
private:
  friend class AddressSpace;
  unsigned copyOnWriteOwner; // exclusively for AddressSpace

  friend class ObjectHolder;
  unsigned refCount;

  const MemoryObject *object;

  uint8_t *concreteStore;

  // XXX cleanup name of flushMask (its backwards or something)
  BitArray *concreteMask;

  // mutable because may need flushed during read of const
  mutable BitArray *flushMask;

  ref<Expr> *knownSymbolics;

  // mutable because we may need flush during read of const
  mutable UpdateList updates;

public:
  unsigned size;

  bool readOnly;

  bool accessible;
  std::string inaccessible_message;

public:
  /// Create a new object state for the given memory object with concrete
  /// contents. The initial contents are undefined, it is the callers
  /// responsibility to initialize the object contents appropriately.
  ObjectState(const MemoryObject *mo);

  /// Create a new object state for the given memory object with symbolic
  /// contents.
  ObjectState(const MemoryObject *mo, const Array *array);

  ObjectState(const ObjectState &os);
  ~ObjectState();

  const MemoryObject *getObject() const { return object; }

  void setReadOnly(bool ro) { readOnly = ro; }

  bool isAccessible() const { return accessible; }
  void forbidAccess(const llvm::Twine &msg);
  void forbidAccessWithLastMessage();
  void allowAccess() { assert(!accessible); accessible = true; }

  // make contents all concrete and zero
  void initializeToZero();
  // make contents all concrete and random
  void initializeToRandom();

  ref<Expr> read(ref<Expr> offset, Expr::Width width,
                 bool circumventInaccessibility = false) const;
  ref<Expr> read(unsigned offset, Expr::Width width,
                 bool circumventInaccessibility = false) const;
  ref<Expr> read8(unsigned offset,
                  bool circumventInaccessibility = false) const;

  // return bytes written.
  void write(unsigned offset, ref<Expr> value);
  void write(ref<Expr> offset, ref<Expr> value);

  void write8(unsigned offset, uint8_t value);
  void write16(unsigned offset, uint16_t value);
  void write32(unsigned offset, uint32_t value);
  void write64(unsigned offset, uint64_t value);
  void print() const;

  /*
    Looks at all the symbolic bytes of this object, gets a value for them
    from the solver and puts them in the concreteStore.
  */
  void flushToConcreteStore(TimingSolver *solver,
                            const ExecutionState &state) const;

  const Array *forgetThese(const BitArray *bytesToForget);
  const Array *forgetAll();

private:
  const UpdateList &getUpdates() const;

  void makeConcrete();

  void makeSymbolic();

  ref<Expr> read8(ref<Expr> offset) const;
  void write8(unsigned offset, ref<Expr> value);
  void write8(ref<Expr> offset, ref<Expr> value);

  void fastRangeCheckOffset(ref<Expr> offset, unsigned *base_r, 
                            unsigned *size_r) const;
  void flushRangeForRead(unsigned rangeBase, unsigned rangeSize) const;
  void flushRangeForWrite(unsigned rangeBase, unsigned rangeSize);

  bool isByteConcrete(unsigned offset) const;
  bool isByteFlushed(unsigned offset) const;
  bool isByteKnownSymbolic(unsigned offset) const;

  void markByteConcrete(unsigned offset);
  void markByteSymbolic(unsigned offset);
  void markByteFlushed(unsigned offset);
  void markByteUnflushed(unsigned offset);
  void setKnownSymbolic(unsigned offset, Expr *value);

<<<<<<< HEAD
=======
  void print() const;
>>>>>>> 34ddddd4
  ArrayCache *getArrayCache() const;
};

} // End klee namespace

#endif<|MERGE_RESOLUTION|>--- conflicted
+++ resolved
@@ -255,10 +255,6 @@
   void markByteUnflushed(unsigned offset);
   void setKnownSymbolic(unsigned offset, Expr *value);
 
-<<<<<<< HEAD
-=======
-  void print() const;
->>>>>>> 34ddddd4
   ArrayCache *getArrayCache() const;
 };
 
