//===-- STPSolver.cpp -----------------------------------------------------===//
//
//                     The KLEE Symbolic Virtual Machine
//
// This file is distributed under the University of Illinois Open Source
// License. See LICENSE.TXT for details.
//
//===----------------------------------------------------------------------===//
#include "klee/Config/config.h"
#ifdef ENABLE_STP
#include "STPSolver.h"
#include "STPBuilder.h"
#include "klee/Solver.h"
#include "klee/SolverImpl.h"
#include "klee/Constraints.h"
#include "klee/Internal/Support/ErrorHandling.h"
#include "klee/util/Assignment.h"
#include "klee/util/ExprUtil.h"

#include "llvm/Support/CommandLine.h"
#include "llvm/Support/Errno.h"
#include "llvm/Support/ErrorHandling.h"

#include <errno.h>
#include <unistd.h>
#include <signal.h>
#include <sys/wait.h>
#include <sys/ipc.h>
#include <sys/shm.h>

namespace {

llvm::cl::opt<bool> DebugDumpSTPQueries(
    "debug-dump-stp-queries", llvm::cl::init(false),
    llvm::cl::desc("Dump every STP query to stderr (default=off)"));

llvm::cl::opt<bool> IgnoreSolverFailures(
    "ignore-solver-failures", llvm::cl::init(false),
    llvm::cl::desc("Ignore any solver failures (default=off)"));
}

#define vc_bvBoolExtract IAMTHESPAWNOFSATAN

static unsigned char *shared_memory_ptr;
static int shared_memory_id = 0;
// Darwin by default has a very small limit on the maximum amount of shared
// memory, which will quickly be exhausted by KLEE running its tests in
// parallel. For now, we work around this by just requesting a smaller size --
// in practice users hitting this limit on counterexample sizes probably already
// are hitting more serious scalability issues.
#ifdef __APPLE__
static const unsigned shared_memory_size = 1 << 16;
#else
static const unsigned shared_memory_size = 1 << 20;
#endif

static void stp_error_handler(const char *err_msg) {
  fprintf(stderr, "error: STP Error: %s\n", err_msg);
  abort();
}

namespace klee {

class STPSolverImpl : public SolverImpl {
private:
  VC vc;
  STPBuilder *builder;
  double timeout;
  bool useForkedSTP;
  SolverRunStatus runStatusCode;

public:
  STPSolverImpl(bool _useForkedSTP, bool _optimizeDivides = true);
  ~STPSolverImpl();

  char *getConstraintLog(const Query &);
  void setCoreSolverTimeout(double _timeout) { timeout = _timeout; }

  bool computeTruth(const Query &, bool &isValid);
  bool computeValue(const Query &, ref<Expr> &result);
  bool computeInitialValues(const Query &,
                            const std::vector<const Array *> &objects,
                            std::vector<std::vector<unsigned char> > &values,
                            bool &hasSolution);
  SolverRunStatus getOperationStatusCode();
};

STPSolverImpl::STPSolverImpl(bool _useForkedSTP, bool _optimizeDivides)
    : vc(vc_createValidityChecker()),
      builder(new STPBuilder(vc, _optimizeDivides)), timeout(0.0),
      useForkedSTP(_useForkedSTP), runStatusCode(SOLVER_RUN_STATUS_FAILURE) {
  assert(vc && "unable to create validity checker");
  assert(builder && "unable to create STPBuilder");

  // In newer versions of STP, a memory management mechanism has been
  // introduced that automatically invalidates certain C interface
  // pointers at vc_Destroy time.  This caused double-free errors
  // due to the ExprHandle destructor also attempting to invalidate
  // the pointers using vc_DeleteExpr.  By setting EXPRDELETE to 0
  // we restore the old behaviour.
  vc_setInterfaceFlags(vc, EXPRDELETE, 0);

  make_division_total(vc);

  vc_registerErrorHandler(::stp_error_handler);

  if (useForkedSTP) {
    assert(shared_memory_id == 0 && "shared memory id already allocated");
    shared_memory_id =
        shmget(IPC_PRIVATE, shared_memory_size, IPC_CREAT | 0700);
    if (shared_memory_id < 0)
      llvm::report_fatal_error("unable to allocate shared memory region");
    shared_memory_ptr = (unsigned char *)shmat(shared_memory_id, NULL, 0);
    if (shared_memory_ptr == (void *)-1)
      llvm::report_fatal_error("unable to attach shared memory region");
    shmctl(shared_memory_id, IPC_RMID, NULL);
  }
}

STPSolverImpl::~STPSolverImpl() {
  // Detach the memory region.
  shmdt(shared_memory_ptr);
  shared_memory_ptr = 0;
  shared_memory_id = 0;

  delete builder;

  vc_Destroy(vc);
}

/***/

char *STPSolverImpl::getConstraintLog(const Query &query) {
  vc_push(vc);
  for (std::vector<ref<Expr> >::const_iterator it = query.constraints.begin(),
                                               ie = query.constraints.end();
       it != ie; ++it)
    vc_assertFormula(vc, builder->construct(*it));
  assert(query.expr == ConstantExpr::alloc(0, Expr::Bool) &&
         "Unexpected expression in query!");

  char *buffer;
  unsigned long length;
  vc_printQueryStateToBuffer(vc, builder->getFalse(), &buffer, &length, false);
  vc_pop(vc);

  return buffer;
}

bool STPSolverImpl::computeTruth(const Query &query, bool &isValid) {
  std::vector<const Array *> objects;
  std::vector<std::vector<unsigned char> > values;
  bool hasSolution;

  if (!computeInitialValues(query, objects, values, hasSolution))
    return false;

  isValid = !hasSolution;
  return true;
}

bool STPSolverImpl::computeValue(const Query &query, ref<Expr> &result) {
  std::vector<const Array *> objects;
  std::vector<std::vector<unsigned char> > values;
  bool hasSolution;

  // Find the object used in the expression, and compute an assignment
  // for them.
  findSymbolicObjects(query.expr, objects);
  if (!computeInitialValues(query.withFalse(), objects, values, hasSolution))
    return false;
  assert(hasSolution && "state has invalid constraint set");

  // Evaluate the expression with the computed assignment.
  Assignment a(objects, values);
  result = a.evaluate(query.expr);

  return true;
}

static SolverImpl::SolverRunStatus
runAndGetCex(::VC vc, STPBuilder *builder, ::VCExpr q,
             const std::vector<const Array *> &objects,
             std::vector<std::vector<unsigned char> > &values,
             bool &hasSolution) {
  // XXX I want to be able to timeout here, safely
  hasSolution = !vc_query(vc, q);

  if (hasSolution) {
    values.reserve(objects.size());
    for (std::vector<const Array *>::const_iterator it = objects.begin(),
                                                    ie = objects.end();
         it != ie; ++it) {
      const Array *array = *it;
      std::vector<unsigned char> data;

      data.reserve(array->size);
      for (unsigned offset = 0; offset < array->size; offset++) {
        ExprHandle counter =
            vc_getCounterExample(vc, builder->getInitialRead(array, offset));
        unsigned char val = getBVUnsigned(counter);
        data.push_back(val);
      }

      values.push_back(data);
    }
  }

  if (true == hasSolution) {
    return SolverImpl::SOLVER_RUN_STATUS_SUCCESS_SOLVABLE;
  } else {
    return SolverImpl::SOLVER_RUN_STATUS_SUCCESS_UNSOLVABLE;
  }
}

static void stpTimeoutHandler(int x) { _exit(52); }

static SolverImpl::SolverRunStatus
runAndGetCexForked(::VC vc, STPBuilder *builder, ::VCExpr q,
                   const std::vector<const Array *> &objects,
                   std::vector<std::vector<unsigned char> > &values,
                   bool &hasSolution, double timeout) {
  unsigned char *pos = shared_memory_ptr;
  unsigned sum = 0;
  for (std::vector<const Array *>::const_iterator it = objects.begin(),
                                                  ie = objects.end();
       it != ie; ++it)
    sum += (*it)->size;
  if (sum >= shared_memory_size)
    llvm::report_fatal_error("not enough shared memory for counterexample");

  fflush(stdout);
  fflush(stderr);
  int pid = fork();
  if (pid == -1) {
<<<<<<< HEAD
    klee_warning("fork failed (for STP). Reason: %s", strerror(errno));
=======
    klee_warning("fork failed (for STP) - %s", llvm::sys::StrError(errno).c_str());
>>>>>>> 68fbe775
    if (!IgnoreSolverFailures)
      exit(1);
    return SolverImpl::SOLVER_RUN_STATUS_FORK_FAILED;
  }

  if (pid == 0) {
    if (timeout) {
      ::alarm(0); /* Turn off alarm so we can safely set signal handler */
      ::signal(SIGALRM, stpTimeoutHandler);
      ::alarm(std::max(1, (int)timeout));
    }
    unsigned res = vc_query(vc, q);
    if (!res) {
      for (std::vector<const Array *>::const_iterator it = objects.begin(),
                                                      ie = objects.end();
           it != ie; ++it) {
        const Array *array = *it;
        for (unsigned offset = 0; offset < array->size; offset++) {
          ExprHandle counter =
              vc_getCounterExample(vc, builder->getInitialRead(array, offset));
          *pos++ = getBVUnsigned(counter);
        }
      }
    }
    _exit(res);
  } else {
    int status;
    pid_t res;

    do {
      res = waitpid(pid, &status, 0);
    } while (res < 0 && errno == EINTR);

    if (res < 0) {
      klee_warning("waitpid() for STP failed");
      if (!IgnoreSolverFailures)
        exit(1);
      return SolverImpl::SOLVER_RUN_STATUS_WAITPID_FAILED;
    }

    // From timed_run.py: It appears that linux at least will on
    // "occasion" return a status when the process was terminated by a
    // signal, so test signal first.
    if (WIFSIGNALED(status) || !WIFEXITED(status)) {
      klee_warning("STP did not return successfully.  Most likely you forgot "
                   "to run 'ulimit -s unlimited'");
      if (!IgnoreSolverFailures) {
        exit(1);
      }
      return SolverImpl::SOLVER_RUN_STATUS_INTERRUPTED;
    }

    int exitcode = WEXITSTATUS(status);
    if (exitcode == 0) {
      hasSolution = true;
    } else if (exitcode == 1) {
      hasSolution = false;
    } else if (exitcode == 52) {
      klee_warning("STP timed out");
      // mark that a timeout occurred
      return SolverImpl::SOLVER_RUN_STATUS_TIMEOUT;
    } else {
      klee_warning("STP did not return a recognized code");
      if (!IgnoreSolverFailures)
        exit(1);
      return SolverImpl::SOLVER_RUN_STATUS_UNEXPECTED_EXIT_CODE;
    }

    if (hasSolution) {
      values = std::vector<std::vector<unsigned char> >(objects.size());
      unsigned i = 0;
      for (std::vector<const Array *>::const_iterator it = objects.begin(),
                                                      ie = objects.end();
           it != ie; ++it) {
        const Array *array = *it;
        std::vector<unsigned char> &data = values[i++];
        data.insert(data.begin(), pos, pos + array->size);
        pos += array->size;
      }
    }

    if (true == hasSolution) {
      return SolverImpl::SOLVER_RUN_STATUS_SUCCESS_SOLVABLE;
    } else {
      return SolverImpl::SOLVER_RUN_STATUS_SUCCESS_UNSOLVABLE;
    }
  }
}
bool STPSolverImpl::computeInitialValues(
    const Query &query, const std::vector<const Array *> &objects,
    std::vector<std::vector<unsigned char> > &values, bool &hasSolution) {
  runStatusCode = SOLVER_RUN_STATUS_FAILURE;

  TimerStatIncrementer t(stats::queryTime);

  vc_push(vc);

  for (ConstraintManager::const_iterator it = query.constraints.begin(),
                                         ie = query.constraints.end();
       it != ie; ++it)
    vc_assertFormula(vc, builder->construct(*it));

  ++stats::queries;
  ++stats::queryCounterexamples;

  ExprHandle stp_e = builder->construct(query.expr);

  if (DebugDumpSTPQueries) {
    char *buf;
    unsigned long len;
    vc_printQueryStateToBuffer(vc, stp_e, &buf, &len, false);
    klee_warning("STP query:\n%.*s\n", (unsigned)len, buf);
  }

  bool success;
  if (useForkedSTP) {
    runStatusCode = runAndGetCexForked(vc, builder, stp_e, objects, values,
                                       hasSolution, timeout);
    success = ((SOLVER_RUN_STATUS_SUCCESS_SOLVABLE == runStatusCode) ||
               (SOLVER_RUN_STATUS_SUCCESS_UNSOLVABLE == runStatusCode));
  } else {
    runStatusCode =
        runAndGetCex(vc, builder, stp_e, objects, values, hasSolution);
    success = true;
  }

  if (success) {
    if (hasSolution)
      ++stats::queriesInvalid;
    else
      ++stats::queriesValid;
  }

  vc_pop(vc);

  return success;
}

SolverImpl::SolverRunStatus STPSolverImpl::getOperationStatusCode() {
  return runStatusCode;
}

STPSolver::STPSolver(bool useForkedSTP, bool optimizeDivides)
    : Solver(new STPSolverImpl(useForkedSTP, optimizeDivides)) {}

char *STPSolver::getConstraintLog(const Query &query) {
  return impl->getConstraintLog(query);
}

void STPSolver::setCoreSolverTimeout(double timeout) {
  impl->setCoreSolverTimeout(timeout);
}
}
#endif // ENABLE_STP<|MERGE_RESOLUTION|>--- conflicted
+++ resolved
@@ -233,11 +233,7 @@
   fflush(stderr);
   int pid = fork();
   if (pid == -1) {
-<<<<<<< HEAD
-    klee_warning("fork failed (for STP). Reason: %s", strerror(errno));
-=======
     klee_warning("fork failed (for STP) - %s", llvm::sys::StrError(errno).c_str());
->>>>>>> 68fbe775
     if (!IgnoreSolverFailures)
       exit(1);
     return SolverImpl::SOLVER_RUN_STATUS_FORK_FAILED;
