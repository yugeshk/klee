--- conflicted
+++ resolved
@@ -22,19 +22,12 @@
 using namespace klee;
 
 namespace {
-<<<<<<< HEAD
 llvm::cl::opt<bool> RewriteEqualities(
     "rewrite-equalities",
     llvm::cl::desc("Rewrite existing constraints when an equality with a "
                    "constant is added (default=true)"),
-    llvm::cl::init(true),
+    llvm::cl::init(false),
     llvm::cl::cat(SolvingCat));
-=======
-  llvm::cl::opt<bool>
-  RewriteEqualities("rewrite-equalities",
-		    llvm::cl::init(false),
-		    llvm::cl::desc("Rewrite existing constraints when an equality with a constant is added (default=on)"));
->>>>>>> 34ddddd4
 }
 
 class ExprReplaceVisitor : public ExprVisitor {
