/*===-- klee.h --------------------------------------------------*- C++ -*-===//
//
//                     The KLEE Symbolic Virtual Machine
//
// This file is distributed under the University of Illinois Open Source
// License. See LICENSE.TXT for details.
//
//===----------------------------------------------------------------------===*/

#ifndef __KLEE_H__
#define __KLEE_H__

#include <assert.h>
<<<<<<< HEAD
#include "stdint.h"
=======
#include "inttypes.h"
>>>>>>> 68fbe775
#include "stddef.h"

#ifdef __cplusplus
extern "C" {
#endif
  // Types of the reader/writer for intercepts
  /* size is in bytes; value must be zero-extended if size < 8 */
  typedef uint64_t (*klee_reader)(uint64_t addr, unsigned offset, unsigned size);
  /* size is in bytes; value may be zero-padded if size < 8 */
  typedef void (*klee_writer)(uint64_t addr, unsigned offset, unsigned size, uint64_t value);

  /*
   * Intercepts reads to the specified block of memory,
   * redirecting them to the specified reader.
   * This can be used for fine-grained access control, or to execute code
   * on each read (such as when modeling hardware).
   */
  void klee_intercept_reads(void* addr, const char* reader_name);

  /*
   * Intercepts writes to the specified block of memory,
   * redirecting them to the specified writer.
   * This can be used for fine-grained access control, or to execute code
   * on each write (such as when modeling hardware).
   */
  void klee_intercept_writes(void* addr, const char* writer_name);

  /* Add an accesible memory object at a user specified location. It
   * is the users responsibility to make sure that these memory
   * objects do not overlap. These memory objects will also
   * (obviously) not correctly interact with external function
   * calls.
   */
  void klee_define_fixed_object(void *addr, size_t nbytes);

  /* klee_make_symbolic - Make the contents of the object pointer to by \arg
   * addr symbolic.
   *
   * \arg addr - The start of the object.
   * \arg nbytes - The number of bytes to make symbolic; currently this *must*
   * be the entire contents of the object.
   * \arg name - An optional name, used for identifying the object in messages,
   * output files, etc.
   */
  void klee_make_symbolic(void *addr, size_t nbytes, const char *name);

  /* klee_range - Construct a symbolic value in the signed interval
   * [begin,end).
   *
   * \arg name - An optional name, used for identifying the object in messages,
   * output files, etc.
   */
  int klee_range(int begin, int end, const char *name);

  /*  klee_int - Construct an unconstrained symbolic integer.
   *
   * \arg name - An optional name, used for identifying the object in messages,
   * output files, etc.
   */
  int klee_int(const char *name);

  /* klee_silent_exit - Terminate the current KLEE process without generating a
   * test file.
   */
  __attribute__((noreturn))
  void klee_silent_exit(int status);

  /* klee_abort - Abort the current KLEE process. */
  __attribute__((noreturn))
  void klee_abort(void);  

  /* klee_report_error - Report a user defined error and terminate the current
   * KLEE process.
   *
   * \arg file - The filename to report in the error message.
   * \arg line - The line number to report in the error message.
   * \arg message - A string to include in the error message.
   * \arg suffix - The suffix to use for error files.
   */
  __attribute__((noreturn))
  void klee_report_error(const char *file, 
			 int line, 
			 const char *message, 
			 const char *suffix);
  
  /* called by checking code to get size of memory. */
  size_t klee_get_obj_size(void *ptr);
  
  /* print the tree associated w/ a given expression. */
  void klee_print_expr(const char *msg, ...);
  
  /* NB: this *does not* fork n times and return [0,n) in children.
   * It makes n be symbolic and returns: caller must compare N times.
   */
  uintptr_t klee_choose(uintptr_t n);
  
  /* special klee assert macro. this assert should be used when path consistency
   * across platforms is desired (e.g., in tests).
   * NB: __assert_fail is a klee "special" function
   */
# define klee_assert(expr)                                              \
  ((expr)                                                               \
   ? (void) (0)                                                         \
   : __assert_fail (#expr, __FILE__, __LINE__, __PRETTY_FUNCTION__))    \

  /* Return true if the given value is symbolic (represented by an
   * expression) in the current state. This is primarily for debugging
   * and writing tests but can also be used to enable prints in replay
   * mode.
   */
  unsigned klee_is_symbolic(uintptr_t n);


  /* The following intrinsics are primarily intended for internal use
     and may have peculiar semantics. */

  void klee_assume(uintptr_t condition);
# define klee_note(condition) ( \
                               klee_assert(condition),  \
                               klee_assume(condition)  \
                                )
  void klee_warning(const char *message);
  void klee_warning_once(const char *message);
  void klee_prefer_cex(void *object, uintptr_t condition);
  void klee_posix_prefer_cex(void *object, uintptr_t condition);
  void klee_mark_global(void *object);

  /* Return a possible constant value for the input expression. This
     allows programs to forcibly concretize values on their own. */
#define KLEE_GET_VALUE_PROTO(suffix, type)	type klee_get_value##suffix(type expr)

  KLEE_GET_VALUE_PROTO(f, float);
  KLEE_GET_VALUE_PROTO(d, double);
  KLEE_GET_VALUE_PROTO(l, long);
  KLEE_GET_VALUE_PROTO(ll, long long);
  KLEE_GET_VALUE_PROTO(_i32, int32_t);
  KLEE_GET_VALUE_PROTO(_i64, int64_t);

#undef KLEE_GET_VALUE_PROTO

  /* Ensure that memory in the range [address, address+size) is
     accessible to the program. If some byte in the range is not
     accessible an error will be generated and the state
     terminated. 
  
     The current implementation requires both address and size to be
     constants and that the range lie within a single object. */
  void klee_check_memory_access(const void *address, size_t size);

  /* Enable/disable forking. */
  void klee_set_forking(unsigned enable);

  /* klee_alias_function("foo", "bar") will replace, at runtime (on
     the current path and all paths spawned on the current path), all
     calls to foo() by calls to bar().  foo() and bar() have to exist
     and have identical types.  Use klee_alias_function("foo", "foo")
     to undo.  Be aware that some special functions, such as exit(),
     may not always work. */
  void klee_alias_function(const char* fn_name, const char* new_fn_name);

  /* Similar to klee_alias_function, but uses a regex to match
     the function's name; e.g. klee_alias_function_regex("foo.*", "bar")
     will replace "foo", "foox", "foo123" with "bar".
     Particularly useful to replace a static function, which
     may be replicated many times with a suffixed name. */
  void klee_alias_function_regex(const char* fn_regex, const char* new_fn_name);

  /* Undoes an alias (either a name or a regex). */
  void klee_alias_undo(const char* alias);

  /* Print stack trace. */
  void klee_stack_trace(void);

  /* Print range for given argument and tagged with name */
  void klee_print_range(const char * name, int arg );

<<<<<<< HEAD
  /* Merge current states together if possible */
  void klee_merge();
=======
  /* Open a merge */
  void klee_open_merge();

  /* Merge all paths of the state that went through klee_open_merge */
  void klee_close_merge();
>>>>>>> 68fbe775

#define KLEE_TRACE_PARAM_PROTO(suffix, type) \
  void klee_trace_param##suffix(type param, const char* name)
  KLEE_TRACE_PARAM_PROTO(f, float);
  KLEE_TRACE_PARAM_PROTO(d, double);
  KLEE_TRACE_PARAM_PROTO(l, long);
  KLEE_TRACE_PARAM_PROTO(ll, long long);
<<<<<<< HEAD
=======
  KLEE_TRACE_PARAM_PROTO(_u16, uint16_t);
>>>>>>> 68fbe775
  KLEE_TRACE_PARAM_PROTO(_i32, int32_t);
  KLEE_TRACE_PARAM_PROTO(_i64, int64_t);
#undef KLEE_TRACE_PARAM_PROTO
  void klee_trace_param_ptr(void* ptr, int width, const char* name);
  typedef enum TracingDirection {
    TD_NONE= 0,
    TD_IN = 1,
    TD_OUT = 2,
    TD_BOTH = 3
  } TracingDirection;
  void klee_trace_param_ptr_directed(void* ptr, int width,
                                     const char* name,
                                     TracingDirection td);
  void klee_trace_param_tagged_ptr(void* ptr, int width,
                                   const char* name, const char* type);
  void klee_trace_param_just_ptr(void* ptr, int width, const char* name);
  void klee_trace_param_fptr(void* ptr, const char* name);
  void klee_trace_ret();
  void klee_trace_ret_ptr(int width);
  void klee_trace_ret_just_ptr(int width);

  void klee_trace_param_ptr_field(void* ptr, int offset, int width, char* name);
  void klee_trace_param_ptr_field_directed(void* ptr, int offset,
                                           int width, char* name,
                                           TracingDirection td);
  void klee_trace_param_ptr_field_just_ptr(void* ptr, int offset,
                                           int width, char* name);
  void klee_trace_ret_ptr_field(int offset, int width, char* name);
  void klee_trace_ret_ptr_field_just_ptr(int offset, int width, char* name);
  void klee_trace_param_ptr_nested_field(void* ptr, int base_offset,
                                         int offset, int width, char* name);
<<<<<<< HEAD
  void klee_trace_ret_ptr_nested_field(int base_offset,
                                       int offset, int width, char* name);
  void klee_trace_extra_ptr(void* ptr, int width, char* name, char* type);
  void klee_trace_extra_ptr_field(void* ptr, int offset, int width, char* name);
  void klee_trace_extra_ptr_field_just_ptr(void* ptr, int offset,
                                           int width, char* name);
  void klee_trace_extra_ptr_nested_field(void* ptr, int base_offset,
                                         int offset, int width, char* name);
  void klee_trace_extra_ptr_nested_nested_field(void* ptr, int base_base_offset,
                                                int base_offset, int offset,
                                                int width, char* name);
=======
  void klee_trace_param_ptr_nested_field_directed(void* ptr, int base_offset,
                                                  int offset, int width, char* name,
                                                  TracingDirection td);
  void klee_trace_ret_ptr_nested_field(int base_offset,
                                       int offset, int width, char* name);
  void klee_trace_extra_ptr(void* ptr, int width, char* name, char* type, TracingDirection td);
  void klee_trace_extra_ptr_field(void* ptr, int offset, int width, char* name, TracingDirection td);
  void klee_trace_extra_ptr_field_just_ptr(void* ptr, int offset,
                                           int width, char* name);
  void klee_trace_extra_ptr_nested_field(void* ptr, int base_offset,
                                         int offset, int width, char* name, TracingDirection td);
  void klee_trace_extra_ptr_nested_nested_field(void* ptr, int base_base_offset,
                                                int base_offset, int offset,
                                                int width, char* name, TracingDirection td);
>>>>>>> 68fbe775

  void klee_forget_all();

  int klee_induce_invariants();

  void klee_forbid_access(void* ptr, int width, char* message);
  void klee_allow_access(void* ptr, int width);

  void klee_dump_constraints();

#ifdef __cplusplus
}
#endif

#endif /* __KLEE_H__ */<|MERGE_RESOLUTION|>--- conflicted
+++ resolved
@@ -11,11 +11,7 @@
 #define __KLEE_H__
 
 #include <assert.h>
-<<<<<<< HEAD
-#include "stdint.h"
-=======
 #include "inttypes.h"
->>>>>>> 68fbe775
 #include "stddef.h"
 
 #ifdef __cplusplus
@@ -192,16 +188,11 @@
   /* Print range for given argument and tagged with name */
   void klee_print_range(const char * name, int arg );
 
-<<<<<<< HEAD
-  /* Merge current states together if possible */
-  void klee_merge();
-=======
   /* Open a merge */
   void klee_open_merge();
 
   /* Merge all paths of the state that went through klee_open_merge */
   void klee_close_merge();
->>>>>>> 68fbe775
 
 #define KLEE_TRACE_PARAM_PROTO(suffix, type) \
   void klee_trace_param##suffix(type param, const char* name)
@@ -209,10 +200,7 @@
   KLEE_TRACE_PARAM_PROTO(d, double);
   KLEE_TRACE_PARAM_PROTO(l, long);
   KLEE_TRACE_PARAM_PROTO(ll, long long);
-<<<<<<< HEAD
-=======
   KLEE_TRACE_PARAM_PROTO(_u16, uint16_t);
->>>>>>> 68fbe775
   KLEE_TRACE_PARAM_PROTO(_i32, int32_t);
   KLEE_TRACE_PARAM_PROTO(_i64, int64_t);
 #undef KLEE_TRACE_PARAM_PROTO
@@ -244,19 +232,6 @@
   void klee_trace_ret_ptr_field_just_ptr(int offset, int width, char* name);
   void klee_trace_param_ptr_nested_field(void* ptr, int base_offset,
                                          int offset, int width, char* name);
-<<<<<<< HEAD
-  void klee_trace_ret_ptr_nested_field(int base_offset,
-                                       int offset, int width, char* name);
-  void klee_trace_extra_ptr(void* ptr, int width, char* name, char* type);
-  void klee_trace_extra_ptr_field(void* ptr, int offset, int width, char* name);
-  void klee_trace_extra_ptr_field_just_ptr(void* ptr, int offset,
-                                           int width, char* name);
-  void klee_trace_extra_ptr_nested_field(void* ptr, int base_offset,
-                                         int offset, int width, char* name);
-  void klee_trace_extra_ptr_nested_nested_field(void* ptr, int base_base_offset,
-                                                int base_offset, int offset,
-                                                int width, char* name);
-=======
   void klee_trace_param_ptr_nested_field_directed(void* ptr, int base_offset,
                                                   int offset, int width, char* name,
                                                   TracingDirection td);
@@ -271,7 +246,6 @@
   void klee_trace_extra_ptr_nested_nested_field(void* ptr, int base_base_offset,
                                                 int base_offset, int offset,
                                                 int width, char* name, TracingDirection td);
->>>>>>> 68fbe775
 
   void klee_forget_all();
 
