--- conflicted
+++ resolved
@@ -139,11 +139,7 @@
                         output.write(text)
                         output.write("\n")
 
-
-<<<<<<< HEAD
-
-=======
->>>>>>> 93cc8a0a
+                        
 def find_nth(haystack, needle, n):
     start = haystack.find(needle)
     while start >= 0 and n > 1:
